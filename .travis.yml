--- conflicted
+++ resolved
@@ -1,62 +1,52 @@
-language: python
-python:
-  - "2.7"
-  - "3.5"
-  - "3.6"
-sudo: false
-
-addons:
-  apt:
-    packages:
-    - gfortran
-    - libncurses5-dev
-
-# Setup anaconda
-before_install:
-  #- apt-get update
-  - if [[ "$TRAVIS_PYTHON_VERSION" == "2.7" ]]; then
-      wget https://repo.continuum.io/miniconda/Miniconda-latest-Linux-x86_64.sh -O miniconda.sh;
-    else
-      wget https://repo.continuum.io/miniconda/Miniconda3-latest-Linux-x86_64.sh -O miniconda.sh;
-    fi
-  - bash miniconda.sh -b -p $HOME/miniconda
-  - export PATH="$HOME/miniconda/bin:$PATH"
-  - hash -r
-  - conda config --set always_yes yes --set changeps1 no
-  - conda update -q --yes conda
-  # Useful for debugging any issues with conda
-  - conda info -a
-  - conda create -q -n test-environment python=$TRAVIS_PYTHON_VERSION atlas numpy scipy matplotlib nose pandas statsmodels coverage netCDF4
-
-# command to install dependencies
-install:
-  # Coverage packages are on my binstar channel
-  # - conda install --yes -c dan_blanchard python-coveralls nose-cov
-  - source activate test-environment
-  - pip install coveralls
-<<<<<<< HEAD
-    # install pyglow, space science models
-  - if [[ "$TRAVIS_PYTHON_VERSION" == "2.7" ]]; then
-      pip install ipdb --user;
-      git clone https://github.com/timduly4/pyglow.git;
-      cd pyglow;
-      ./pyglow_install.sh;
-      cd ..;
-    fi
-  # install pysat
-  - "python setup.py install"
-# command to run tests
-script: 
-  - nosetests  --with-coverage --cover-package=pysat
-=======
-  # pysatCDF installed via setup.py requirement
-  - pip install pysatCDF
-  - "python setup.py install"
-# command to run tests
-script: 
-  #- nosetests
-  - travis_wait 180 nosetests  --with-coverage --cover-package=pysat
-  #coverage run --source=pysat setup.py test
->>>>>>> 4a80ab46
-after_success:
-  coveralls
+language: python
+python:
+  - "2.7"
+  - "3.5"
+  - "3.6"
+sudo: false
+
+addons:
+  apt:
+    packages:
+    - gfortran
+    - libncurses5-dev
+
+# Setup anaconda
+before_install:
+  #- apt-get update
+  - if [[ "$TRAVIS_PYTHON_VERSION" == "2.7" ]]; then
+      wget https://repo.continuum.io/miniconda/Miniconda-latest-Linux-x86_64.sh -O miniconda.sh;
+    else
+      wget https://repo.continuum.io/miniconda/Miniconda3-latest-Linux-x86_64.sh -O miniconda.sh;
+    fi
+  - bash miniconda.sh -b -p $HOME/miniconda
+  - export PATH="$HOME/miniconda/bin:$PATH"
+  - hash -r
+  - conda config --set always_yes yes --set changeps1 no
+  - conda update -q --yes conda
+  # Useful for debugging any issues with conda
+  - conda info -a
+  - conda create -q -n test-environment python=$TRAVIS_PYTHON_VERSION atlas numpy scipy matplotlib nose pandas statsmodels coverage netCDF4
+
+# command to install dependencies
+install:
+  # Coverage packages are on my binstar channel
+  # - conda install --yes -c dan_blanchard python-coveralls nose-cov
+  - source activate test-environment
+  - pip install coveralls
+  - pip install pysatCDF
+    # install pyglow, space science models
+  - if [[ "$TRAVIS_PYTHON_VERSION" == "2.7" ]]; then
+      pip install ipdb --user;
+      git clone https://github.com/timduly4/pyglow.git;
+      cd pyglow;
+      ./pyglow_install.sh;
+      cd ..;
+    fi
+  # install pysat
+  - "python setup.py install"
+# command to run tests
+script: 
+  - nosetests  --with-coverage --cover-package=pysat
+after_success:
+  coveralls
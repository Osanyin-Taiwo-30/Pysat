language: python
python:
  - "2.7"
  - "3.6"
sudo: false

cache: pip
cache:
   directories:
      - ../pyglow_cache

addons:
  apt:
    packages:
    - gfortran
    - libncurses5-dev

# Setup anaconda
before_install:
  #- apt-get update
  - pip install coveralls
  - pip install future
  - pip install matplotlib
  - pip install netCDF4
  - pip install beautifulsoup4
  - pip install lxml
  - pip install pysatCDF >/dev/null
  # install pyglow, space science models
  - cd ..
  - echo 'cloning pyglow'
  - git clone https://github.com/timduly4/pyglow.git >/dev/null
  - echo 'installing pyglow'
  - cd ./pyglow
  - make -C src/pyglow/models source >/dev/null
  - python setup.py install >/dev/null
  - cd ..

# command to install dependencies
install:
  - source activate test-environment
  # set up data directory
  - mkdir /home/travis/build/rstoneback/pysatData
  # install pysat
  - cd /home/travis/build/rstoneback/pysat
  - python setup.py install

<<<<<<< HEAD
# Set up a display for plot tests
before_script:
  - export DISPLAY=:99.0
  - sh -e /etc/init.d/xvfb start
  - sleep 3  # give xvfb some time to start

=======
>>>>>>> 770fee23
# command to run tests
script:
 - nosetests -vs --with-coverage --cover-package=pysat

after_success:
 - coveralls<|MERGE_RESOLUTION|>--- conflicted
+++ resolved
@@ -44,15 +44,12 @@
   - cd /home/travis/build/rstoneback/pysat
   - python setup.py install
 
-<<<<<<< HEAD
 # Set up a display for plot tests
 before_script:
   - export DISPLAY=:99.0
   - sh -e /etc/init.d/xvfb start
   - sleep 3  # give xvfb some time to start
 
-=======
->>>>>>> 770fee23
 # command to run tests
 script:
  - nosetests -vs --with-coverage --cover-package=pysat

--- conflicted
+++ resolved
@@ -12,13 +12,9 @@
    - Improved compatibility with NASA ICON's file standards
    - Improved file downloading for Kp
    - Added keyword ignore_empty_files to pysat.Instrument and Files objects
-<<<<<<< HEAD
      to filter out empty files from the stored file list
    - Added slice and list ability to meta
-=======
-    to filter out empty files from the stored file list
    - Converted all print statements to logging statements
->>>>>>> 0ed6e7df
    - Updated cleaning routines for C/NOFS IVM
    - Added S4 scintillation data to the cosmic-gps instrument
    - pysat no longer creates a default data directory. User must specify location.

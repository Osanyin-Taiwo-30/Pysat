--- conflicted
+++ resolved
@@ -3,42 +3,47 @@
 This project adheres to [Semantic Versioning](http://semver.org/).
 
 ## [3.0.0] - 2021-03-01
-
 - New Features
-
   - Added registry module for registering custom external instruments
   - Added Meta.mutable flag to control attribute mutability
   - Added MetaLabels class to manage metadata labeling
-  - Unit tests are now pytest compatible, use parametrize, and have improved messages when failures are encountered
+  - Unit tests are now pytest compatible, use parametrize, and have improved
+    messages when failures are encountered
   - Added altitudes to test instruments
-  - New flags added to instruments to streamline unit testing: `_test_download`, `_test_download_travis`, `_password_req`
+  - New flags added to instruments to streamline unit testing:
+    `_test_download`, `_test_download_travis`, `_password_req`
   - `strict_time_flag` now defaults to True
   - Use of start / stop notation in remote_file_list
   - Added variable rename method to Instrument object (#91)
   - Added support for loading more than one day/file (#56)
-  - Added support for iterating over a dataset a with a loaded data width and stepsize larger than a single day/file
+  - Added support for iterating over a dataset a with a loaded data width and
+    stepsize larger than a single day/file
   - Added check for inconsistent inputs when loading data via Instrument
   - Added file locking for thread-safe behavior (#304)
-  - Allow the Instrument object to be initialized with optional kwargs for any of the standard methods (not just load).
-  - Added support for 'cycle' in addition to 'version' and 'revision' for filename conventions.
-  - Integrated Custom class directly into Instrument to support mixed use of Constellation/Instrument objects in code (#540)
+  - Allow the Instrument object to be initialized with optional kwargs for any
+    of the standard methods (not just load).
+  - Added support for 'cycle' in addition to 'version' and 'revision' for
+    filename conventions.
+  - Integrated Custom class directly into Instrument to support mixed use
+    of Constellation/Instrument objects in code (#540)
   - Made underlying custom data structures visible (#529)
-  - Updated data_mode method name to custom_attach for the Constellation object (#540)
+  - Updated data_mode method name to custom_attach for the Constellation
+    object (#540)
   - Added a display utility for discovering pysat Instrument data sets.
   - Added testing utility functions.
   - Added support for multiple pysat data directories
-  - Reorganized .pysat directory to store instrument information under .pysat/instruments and .pysat/instruments/archive
-  - Added pysat.params, a central location to store and modify pysat default parameters. File stored at .pysat/pysat_settings.json
-  - Added `warn_empty_file_list` to pysat.params to provide a warning if no Instrument files are found. Default is False.
+  - Reorganized .pysat directory to store instrument information under
+    .pysat/instruments and .pysat/instruments/archive
+  - Added pysat.params, a central location to store and modify pysat default
+    parameters. File stored at .pysat/pysat_settings.json
+  - Added `warn_empty_file_list` to pysat.params to provide a warning if no
+    Instrument files are found. Default is False.
   - Updated default pysat directory organization template
-  - Added support for dual specification of Instruments to include in a Constellation
-  - Added function to transition pysat managed data files to a user provided template.
+  - Added support for dual specification of Instruments to include in a
+    Constellation
+  - Added function to transition pysat managed data files to a user
+    provided template.
   - Allow `directory_format` input to `Instrument` to be a function
-<<<<<<< HEAD
-  - Adopted standard for bounds. `stop` is an inclusive bound, `end` is exclusive
-  - Updated Parameters to ensure paths provided for pysat.params['data_dirs'] are created if they don't already exist
-
-=======
   - Adopted standard for bounds. `stop` is an inclusive bound, `end` is
     exclusive
   - Added support for SLT calculations outside [0, 24)
@@ -49,10 +54,9 @@
   - Added .copy function to Instrument, Files, and Orbits classes
   - Updated Parameters to ensure paths provided for pysat.params['data_dirs'] are created if they don't
     already exist
->>>>>>> 23271bda
 - Deprecations
-
-  - Migrated instruments to pysatMadrigal, pysatNASA, pysatSpaceWeather, pysatIncubator, pysatModels, pysatCDAAC, and pysatMissions
+  - Migraged instruments to pysatMadrigal, pysatNASA, pysatSpaceWeather,
+    pysatIncubator, pysatModels, pysatCDAAC, and pysatMissions
   - Migrated file methods to pysat.utils.files (#336)
   - Renamed `sat_id` Instrument keyword argument to `inst_id`
   - Removed ssnl
@@ -64,8 +68,10 @@
   - Removed coords.scale_units
   - Removed time.season_date_range
   - Moved methods.nasa_cdaweb.list_files to methods.general
-  - DeprecationWarning for strict_time_flag only triggered if sloppy data is found
-  - Changed the custom function attachment input to allow keyword argument use when additional function input is required
+  - DeprecationWarning for strict_time_flag only triggered if sloppy data is
+    found
+  - Changed the custom function attachment input to allow keyword argument use
+    when additional function input is required
   - Removed python 2.7 syntax
   - Removed utils.coords.geodetic_to_geocentric
   - Removed utils.coords.geodetic_to_geocentric_horizontal
@@ -73,25 +79,23 @@
   - Removed utils.coords.global_to_local_cartesian
   - Removed utils.coords.local_horizontal_to_global_geo
   - Addressed several Warnings raised by incorrect use of dependent packages
-  - Deprecated use of `inst_id` for number of simulated samples for test instruments
+  - Deprecated use of `inst_id` for number of simulated samples for test
+    instruments
   - Removed writing of custom Meta attributes when producing netCDF4 files
   - Removed unneeded description.txt file, using README instead
-  - Changed `pysat.instruments.methods.general.list_files` kwarg `fake_monthly_files_from_daily` to `file_cadence`
+  - Changed `pysat.instruments.methods.general.list_files` kwarg
+    `fake_monthly_files_from_daily` to `file_cadence`
   - Changed name of Instrument method `default` to `preprocess`
   - Removed `pysat.data_dir`. Information now at `pysat.params['data_dirs']`.
-  - Moved `pysat.Instrument._filter_datetime_input` to `pysat.utils.time.filter_datetime_input`
+  - Moved `pysat.Instrument._filter_datetime_input` to
+    `pysat.utils.time.filter_datetime_input`
   - Deprecated `pysat.utils.set_data_dir`
   - Changed `name` kwarg in Constellation to `const_module`
   - Removed unnecessary Instrument attribute `labels`
   - Removed unnecessary Instrument kwargs
   - Removed the Custom class, incorporating it into Instrument
-<<<<<<< HEAD
-
-=======
   - Removed deprecated calls to 'modify' type custom functions
->>>>>>> 23271bda
 - Documentation
-
   - Added info on how to register new instruments
   - Fixed description of `tag` and `inst_id` behaviour in testing instruments
   - Added a tutorial for developers of instrument libraries for pysat
@@ -102,20 +106,21 @@
   - Added Travis-CI testing for the documentation
   - Added a style guide for developers
   - Updated loading data flow figure
-  - Scrubbed the documentation, ensuring examples, tutorials, and descriptions match the current implementation and code structure 
-
+  - Scrubbed the documentation, ensuring examples, tutorials, and descriptions
+    match the current implementation and code structure
 - Bug Fix
-
   - Updated Instrument.concat_func to behave as described in the docstring
   - Fixed custom instrument attribute persistence upon load
   - Improved string handling robustness when writing netCDF4 files in Python 3
   - Improved pandas 1.1.0 compatibility in tests
-  - Fixed coupling of two_digit_year_break keyword to underlying method in methods.general.list_files
+  - Fixed coupling of two_digit_year_break keyword to underlying method in
+    methods.general.list_files
   - Fixed additional file date range for monthly data with gaps
   - Fixed custom Meta attributes removal when transferred to instrument (#615)
   - Corrected iteration over Instrument within list comprehension
   - Removed unused input arguments
-  - Corrects Instrument today, yesterday, and tomorrow methods by implementing datetime.datetime.utcnow
+  - Corrects Instrument today, yesterday, and tomorrow methods by implementing
+    datetime.datetime.utcnow
   - Ensured pysat.Meta instances are immutable at Instrument instantiation
   - Removed weak reference back to Instrument within Files class
   - Fixed access of xarray data with more than one dimension (#471)
@@ -128,16 +133,15 @@
   - Improved robustness when working with file dates that aren't centered on 
     midnight
   - Added basic valid path check to `pysat.utils.files.check_and_make_path`
-
 - Maintenance
-
   - nose dependency removed from unit tests
   - Specified `dtype` for empty pandas.Series for forward compatibility
   - Removed wildcard imports, relative imports
   - Include flake8 check as part of testing suites
   - Improved unit testing coverage of instrument functions and instrument object
   - Added tests for Instrument attributes `acknowledgements` and `references`
-  - Removed implicit conversion to integers in methods.general.convert_timestamp_to_datetime
+  - Removed implicit conversion to integers in
+    methods.general.convert_timestamp_to_datetime
   - Simplified internal logic in Instrument class
   - Moved setup metadata to setup.cfg
   - Improved instrument tests for files
@@ -147,48 +151,44 @@
   - Ensured download start time is used
   - Condensed testing support functions into methods/testing.py
   - Fixed a bug with usage of numpy.dtype for numpy 1.20 compatibility
-  - Updated usage of pds.index.to_native_types() to pds.index.astype(str) for pandas 2.0 compatibility (#737)
-  - Check type as float rather than np.float for future numpy compatibility (#740)
-  - Verified usage of inst.loc[slice, keyword] will continue to work in pandas 2.0 (#738)
+  - Updated usage of pds.index.to_native_types() to pds.index.astype(str)
+    for pandas 2.0 compatibility (#737)
+  - Check type as float rather than np.float for future numpy compatibility
+    (#740)
+  - Verified usage of inst.loc[slice, keyword] will continue to work in
+    pandas 2.0 (#738)
 
 ## [2.2.2] - 2020-12-31
-
 - New Features
-
-   - netCDF4 files produced using `to_netcdf4()` now have an unlimited time dimension
-     
+   - netCDF4 files produced using `to_netcdf4()` now have an unlimited
+     time dimension
 - Documentation
-
    - Updated guidance on numpy version for installation
-
 - Bug Fix
-
-   - Updated madrigal methods to simplify compound data types and enable creation of netCDF4 files using `self.to_netcdf4()`.
+   - Updated madrigal methods to simplify compound data types and enable
+     creation of netCDF4 files using `self.to_netcdf4()`.
    - Updated ICON support for latest file organization on SSL servers
 
 ## [2.2.1] - 2020-07-29
-
 - Documentation
-
    - Improved organization of documentation on ReadTheDocs
-
 - Bug Fix
-
    - Adopted .readthedocs.yml to restore online documentation on ReadTheDocs
    - Modified MANIFEST.in to include pysat_testing instruments
    - Rename default branch as `main`
 
 ## [2.2.0] - 2020-07-24
-
 - New Features
-
    - Decreased time to load COSMIC GPS data by about 50%
    - Added DE2 Langmuir Probe, NACS, RPA, and WATS instruments
    - Updated `test_files.py` to be pytest compatible
-   - Added check to ensure non-pysat keywords supplied at instantiation are supported by underlying data set methods
+   - Added check to ensure non-pysat keywords supplied at instantiation
+     are supported by underlying data set methods
    - Updates to instrument testing objects for consistency
-   - Changed madrigal methods to use `madrigalWeb` as a module rather than calling it externally
-   - Added warning when FillValue metadata could lead to unexpected results when writing a netCDF4 file
+   - Changed madrigal methods to use `madrigalWeb` as a module rather than
+     calling it externally
+   - Added warning when FillValue metadata could lead to unexpected results
+     when writing a netCDF4 file
    - Use conda to manage Travis CI test environment
    - Update ICON instrument file structure
    - Added NaN filter for metadata when writing netCDF4 files
@@ -197,27 +197,19 @@
    - Custom instrument keywords and defaults are now always found in inst.kwargs
    - Added support for ~ and $ variables when setting pysat data dir
    - Added custom.attach to make transitions to v3.0 easier
-   
 - Deprecation Warning
-
   - custom.add will be renamed custom.attach in pysat 3.0.0
   - Several functions in coords will be removed in pysat 3.0.0.  These functions will move to pysatMadrigal
- 
     - geodetic_to_geocentric
     - geodetic_to_geocentric_horizontal
     - spherical_to_cartesian
     - global_to_local_cartesian
     - local_horizontal_to_global_geo
- 
   - methods.nasa_cdaweb.list_files will move to methods.general.list_files in pysat 3.0.0.
-
 - Documentation
-
   - Fixed description of tag and sat_id behaviour in testing instruments
   - Added discussion of github install, develop branches, and reqs to docs
-
 - Bug Fix
-
   - `_files._attach_files` now checks for an empty file list before appending
   - Fixed boolean logic when checking for start and stop dates in `_instrument.download`
   - Fixed loading of COSMIC atmPrf files
@@ -238,29 +230,30 @@
   - Fixed a bug when requesting non-existent files from CDAWeb (#426)
   - Improved compatibility of parse_delimited_filenames (#439)
   - Fixed bug assigning dates to COSMIC files
-  - Fixed bug limiting local time orbit breakdowns for instruments much slower than 1 Hz
+  - Fixed bug limiting local time orbit breakdowns for instruments much slower
+    than 1 Hz
 
 ## [2.1.0] - 2019-11-18
-
 - New Features
-
    - Added new velocity format options to utils.coords.scale_units
    - Improved failure messages for utils.coords.scale_units
    - Added some tests for model_utils
-   - Added option to to_netCDF that names variables in the written file based upon the strings in the Instrument.meta object
+   - Added option to to_netCDF that names variables in the written file
+     based upon the strings in the Instrument.meta object
    - Improved compatibility with NASA ICON's file standards
    - Improved file downloading for Kp
-   - Added keyword ignore_empty_files to pysat.Instrument and Files objects to filter out empty files from the stored file list
+   - Added keyword ignore_empty_files to pysat.Instrument and Files objects
+     to filter out empty files from the stored file list
    - Added slice and list ability to meta
    - Converted all print statements to logging statements
    - Updated cleaning routines for C/NOFS IVM
    - Added S4 scintillation data to the cosmic-gps instrument
    - pysat no longer creates a default data directory. User must specify location.
-   - User set custom attributes are transparently stored within Meta object and are available via both Instrument and Meta.
-   - Improved robustness of required library specification across multiple platforms
-   
+   - User set custom attributes are transparently stored within Meta object and are
+     available via both Instrument and Meta.
+   - Improved robustness of required library specification across multiple
+     platforms
 - Code Restructure
-
   - Move `computational_form` to `ssnl`, old version is deprecated
   - Move `scale_units` to `utils._core`, old version is deprecated
   - Replace `season_date_range` with `create_date_range`, old version is deprecated
@@ -268,9 +261,7 @@
   - Added deprecation warnings to `ssnl` and `model_utils`
   - Removed `pysat_sgp4` instrument
   - Added cleaning steps to the C/NOFS IVM ion fraction data
-  
 - Bug fix
-
    - Fixed implementation of utils routines in model_utils and jro_isr
    - Fixed error catching bug in model_utils
    - Updated Instrument.concat_data for consistency across pandas and xarray. Includes support for user provided keywords.
@@ -288,17 +279,13 @@
    - Fixed a bug with COSMIC GPS downloads
    - Fixed selection bugs in the DEMETER IAP, CNOFS IVM, and model_utils routines
    - Updated URL link in setup.py
-   
 - Documentation
-
   - Added info on how to cite the code and package.
   - Updated instrument docstring
   - Corrected pysat.Instrument examples using COSMIC
 
 ## [2.0.0] - 2019-07-11
-
  - New Features
- 
    - `pysatData` directory created in user's home directory if no directory specified
    - Added preliminary support for `xarray` to the `instrument` object
    - Support for `today`, `tomorrow`, and `yesterday` as datetime objects
@@ -325,14 +312,10 @@
    - Expanded testing with Files.
    - Updated keyword names to be more complete. 'sec' to 'second', etc.
    - Updated Files access mechanisms to remove deprecated calls and improve robustness.
-   
  - Code restructure
- 
    - Moved instrument templates and methods to subdirectories
    - Moved utils into multiple subdirectories to aid with organization
-   
  - Instrument Updates
- 
    - NASA CDAWeb download now uses https protocol rather than FTP
    - `_instrument.py` supports xarray
    - Support for listing files from remote server
@@ -351,32 +334,22 @@
    - Switched download methods for CDAWeb and COSMIC data to use `requests`
    - Added Madrigal methods
    - Removed support for SuperDARN and SuperMAG downloads while server changes are sorted out
-
  - Updates to travis configuration
-
    - Tests run for python 2.7 and 3.7
    - Added display port to test plots
-
  - Updates to community docs
-
    - Added Issue templates
    - Added Pull Request Template
    - Added note for PR to be made to develop, not master
-
  - Style updates throughout
-
    - Consistent documentation for docstrings and instruments
    - Cleaned up commented code lines
    - PEP8 scrub
-
  - Documentation
-
    - Added FAQ section
    - Added "powered by pysat" logo
    - Updated supported instruments
-
  - Unit Test Updates
-
    - Dropped instrument templates from coverage
    - Added multiple output options for `pysat_testing` object to aid with constellation tests. Removed old constellation test objects.
    - Added test data for space weather indices to speed up testing
@@ -384,9 +357,7 @@
    - test objects for xarray added
    - Added test for parsed delimited files
    - Removed ftp downloads from travis tests, still will run locally
-
  - Bug fixes
-
    - `pandas.ix` notation replaced with `pandas.loc` and `pandas.iloc` throughout
    - Fixed a bug that forced user into interactive mode in `ssnl.plot`
    - Bug fixes and cleanup in demo codes
@@ -400,7 +371,6 @@
 
 
 ## [1.2.0] - 2018-09-24
-
  - SuperMAG support added
  - Increased data access robustness when using integer indexing
  - Added template for supporting netCDF4 based instruments (pysat_netCDF4)
@@ -410,7 +380,6 @@
  - Fixed bug triggerd when invoking multi_file_day option in Instrument object
 
 ## [1.1.0] - 2018-07-05
-
  - Initial support for Constellation objects, which allows operations and analysis on mixed groups of Instrument objects. Developed by UT Dallas senior undergraduate computer science students (UTDesign 2018).
  - Bug fixes when iterating by file
  - Added pysat_sgp4, a Two Line Element based satellite orbit propagator that is coupled with ionosphere, thermosphere, and geomagnetic models. Supports projecting these quantities onto the relevant spacecraft frame to create signals suitable for satellite data simulation and testing. Routine uses pyglow, pysatMagVect, sgp4, and pyEphem.
@@ -421,14 +390,12 @@
  - Updated docummentation covering requirements for adding new instruments to pysat
 
 ## [1.0.1] - 2018-05-06
-
  - Improved robustness of Meta object when working with high and low order data
  - Improved Meta test coverage
  - Added dayside reconnection calculation for OMNI-HRO data
  - Improved test behavior when instrument data could not be downloaded
 
 ## [1.0.0] - 2018-04-29
-
  - Improved consistency when handling higher order metadata
  - Improved translation of metadata within netCDF4 files to pysat standard
  - Added pysatCDF as package requirement
@@ -452,7 +419,6 @@
 
 
 ## [0.6.0] - 2017-08-11
-
  - Many changes since the last note here.
  - Unit tests have been expanded significantly, bug fixes as appropriate.
  - Coverage is over 80%
@@ -471,13 +437,11 @@
  - Files class will now remove duplicate file times rather than simply raise an exception
 
 ## [0.3.3] - 2016-01-07
-
  - Added manual_org flag to Instrument instantion. Simple file management flag.
  - Improved COSMIC demo plotting
  - Improved support for instruments with no files
 
 ## [0.3.2] - 2015-12-01
-
  - Fixed error raised by pysat.utils.set_data_dir
  - Partial unit test coverage for files class
  - File tracking more robust
@@ -485,7 +449,6 @@
  - Improved to_netcdf3 and load_netcdf3 routines, netcdf files produced pass standards check
 
 ## [0.3.1] - 2015-07-21
-
  - Added missing file close statement in SuperDARN load command
  - Fixed COSMIC UTS bug
  - Fixed check for unique datetimes associated with files
@@ -499,13 +462,10 @@
  - Doubled loading performance for SuperDARN grdex files (3 seconds down to 1.5)
 
 ## [0.3] - 2015-06-18
-
  - Improved polar orbit determination
  - Added file sorting in files.from_os constructor to ensure datetime index is correct
  - Added Instrument instantiation option, multi_file_day
- 
   - good when data for day n is in a file labeled by day n-1, or n+1
-  
  - Chaged binx to bin_x in return statements
  - Improved PEP-8 compatibility
  - Fixed bad path call in meta.from_csv
@@ -532,15 +492,17 @@
  - Improved docstrings
 
 ## [0.2.1] - 2015-04-29
-
-- Removed spacepy and netCDF from setup.py requirements. Both of these packages require non-python code to function properly. pysat now builds correctly as determined by travis-cl.
--  Installation instructions have been updated.
+- Removed spacepy and netCDF from setup.py requirements. Both of
+  these packages require non-python code to function properly.
+  pysat now builds correctly as determined by travis-cl.
+  Installation instructions have been updated.
 
 ## [0.2.0] - 2015-04-27
-
 - Added information to docstrings.
 - Expanded unit test coverage and associated bugs.
-- Changed signature for pysat.Instrument, orbit information condensed into a single dictionary. pad changed from a boolean to accepting a pandas.DateOffest or dictionary.
+- Changed signature for pysat.Instrument, orbit information
+  condensed into a single dictionary. pad changed from a boolean
+  to accepting a pandas.DateOffest or dictionary.
 - Changed doy parameter in create_datetime_index to day.
 - Changed Instrument.query_files to update_files
 - Improved performance of cnofs_ivm code
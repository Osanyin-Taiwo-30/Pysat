--- conflicted
+++ resolved
@@ -6,16 +6,13 @@
 - New Features
   - Added a routine for loading CSV files into a pandas DataFrame from a list
     of filenames.
-<<<<<<< HEAD
   - Added check for supported `tag` and `inst_id` at pysat.Instrument 
     instantiation.
-=======
   - Expanded Constellation utility by:
     - Adding common properties: `empty`, `index`, `date`, `today`, `yesterday`,
       `tomorrow`, and `variables`
     - Improving the printed output to inform user of the Constellation contents
     - Added methods to download data and create a common time index.
->>>>>>> f40a942d
    - Added utils.listify, a function that returns a list of whatever is input.
 - Deprecations
 - Documentation

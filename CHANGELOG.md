--- conflicted
+++ resolved
@@ -2,17 +2,14 @@
 All notable changes to this project will be documented in this file.
 This project adheres to [Semantic Versioning](http://semver.org/).
 
-## [2.2.0] - 2019-12-31
+## [2.2.0] - 2020-2-27
 - New Features
    - Decreased time to load COSMIC GPS data by about 50%
    - Added DE2 Langmuir Probe, NACS, RPA, and WATS instruments
    - Updated `test_files.py` to be pytest compatible
-<<<<<<< HEAD
    - Updates to instrument testing objects for consistency
-=======
 - Deprecation Warning
   - custom.add will be renamed custom.attach in pysat 3.0.0
->>>>>>> f88ef659
 - Documentation
   - Fixed description of tag and sat_id behaviour in testing instruments
 - Bug Fix

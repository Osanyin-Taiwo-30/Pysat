# Change Log
All notable changes to this project will be documented in this file.
This project adheres to [Semantic Versioning](http://semver.org/).

## [2.2.0] - 2020-6-08
- New Features
   - Decreased time to load COSMIC GPS data by about 50%
   - Added DE2 Langmuir Probe, NACS, RPA, and WATS instruments
   - Updated `test_files.py` to be pytest compatible
   - Added check to ensure non-pysat keywords supplied at instantiation
     are supported by underlying data set methods
   - Updates to instrument testing objects for consistency
   - Changed madrigal methods to use `madrigalWeb` as a module rather than
     calling it externally
   - Added warning when FillValue metadata could lead to unexpected results
     when writing a netCDF4 file
   - Use conda to manage Travis CI test environment
<<<<<<< HEAD
   - Added NaN filter for metadata when writing netCDF4 files
=======
   - test instruments now part of compiled package for development elsewhere
>>>>>>> ac839d68
- Deprecation Warning
  - custom.add will be renamed custom.attach in pysat 3.0.0
- Documentation
  - Fixed description of tag and sat_id behaviour in testing instruments
- Bug Fix
  - `_files._attach_files` now checks for an empty file list before appending
  - Fixed boolean logic when checking for start and stop dates in `_instrument.download`
  - Fixed loading of COSMIC atmPrf files
  - Fixed feedback from COSMIC GPS when data not found on remote server
  - Fixed deprecation warning for pysat.utils.coords.scale_units
  - Fixed a bug when trying to combine empty f107 lists
  - Fixed a bug where `remote_file_list` would fail for some instruments.
  - Made import of methods more robust
  - Fixed `SettingWithCopyWarning` in `cnofs_ivm` cleaning routine
  - Fixed cosmic load method definition to include altitude_bin
  - Fixed pysat_testing method definition to include mangle_file_dates keyword
  - Added small time offsets (< 1s) to ensure COSMIC files and data have unique times
  - Updates to Travis CI environment
  - Removed `inplace` use in xarray `assign` function, which is no longer allowed
  - Removed old code and incorrect comments from F10.7 support
  - Updated use of numpy.linspace to be compatible with numpy 1.18.
  - Fixed output of orbit_info during print(inst)
  - Fixed a bug when requesting non-existent files from CDAWeb (#426)
  - Improved compatibility of parse_delimited_filenames (#439)


## [2.1.0] - 2019-11-18
- New Features
   - Added new velocity format options to utils.coords.scale_units
   - Improved failure messages for utils.coords.scale_units
   - Added some tests for model_utils
   - Added option to to_netCDF that names variables in the written file
     based upon the strings in the Instrument.meta object
   - Improved compatibility with NASA ICON's file standards
   - Improved file downloading for Kp
   - Added keyword ignore_empty_files to pysat.Instrument and Files objects
     to filter out empty files from the stored file list
   - Added slice and list ability to meta
   - Converted all print statements to logging statements
   - Updated cleaning routines for C/NOFS IVM
   - Added S4 scintillation data to the cosmic-gps instrument
   - pysat no longer creates a default data directory. User must specify location.
   - User set custom attributes are transparently stored within Meta object and are
     available via both Instrument and Meta.
   - Improved robustness of required library specification across multiple
     platforms
- Code Restructure
  - Move `computational_form` to `ssnl`, old version is deprecated
  - Move `scale_units` to `utils._core`, old version is deprecated
  - Replace `season_date_range` with `create_date_range`, old version is deprecated
  - Added deprecation warnings to stat functions
  - Added deprecation warnings to `ssnl` and `model_utils`
  - Removed `pysat_sgp4` instrument
  - Added cleaning steps to the C/NOFS IVM ion fraction data
- Bug fix
   - Fixed implementation of utils routines in model_utils and jro_isr
   - Fixed error catching bug in model_utils
   - Updated Instrument.concat_data for consistency across pandas and xarray. Includes support for user provided keywords.
   - Fixed error introduced by upstream change in NOAA F10.7 file format
   - Fixed bugs in DEMETER file reading introduced by changes in codecs
   - Fixed issue with data access via Instrument object using time and name slicing and xarray. Added unit test.
   - Updated travis.yml to work under pysat organization
   - Added missing requirements (matplotlib, netCDF4)
   - Fixed a bug when trying to combine empty kp lists
   - Updated travis.yml to work with python 2.7.15 and beyond
   - Unit tests reload pysat_testing_xarray for xarray tests
   - Updated setup.py to not overwrite default `open` command from `codecs`
   - Updated Travis CI settings to allow forks to run tests on local travis accounts
   - Fixed keep method to be case insensitive
   - Fixed a bug with COSMIC GPS downloads
   - Fixed selection bugs in the DEMETER IAP, CNOFS IVM, and model_utils routines
   - Updated URL link in setup.py
- Documentation
  - Added info on how to cite the code and package.
  - Updated instrument docstring
  - Corrected pysat.Instrument examples using COSMIC

## [2.0.0] - 2019-07-11
 - New Features
   - `pysatData` directory created in user's home directory if no directory specified
   - Added preliminary support for `xarray` to the `instrument` object
   - Support for `today`, `tomorrow`, and `yesterday` as datetime objects
   - Added `model_utils`, featuring preliminary support for data-model comparison
   - Added support for 1d median in seasonal averages
   - Added routine to convert from kp to Ap
   - Added `pyglow` integration support for python 3.x
   - Added option to check that loaded data has a unique and monotonic time index. Will be enforced in a future version.
   - Refactored data access through the Instrument object and expanded testing.
   - Added .empty attribute to Instrument object, True when no data loaded.
   - Added .index access mechanism to Instrument object, providing consistent access to the pandas DatetimeIndex associated with loaded data.
   - Added mechanism to return a list of loaded variables, .variables.
   - Added Instrument method to concat input data with data already loaded into Instrument object.
   - Updated format of printed dates to day month name and year, 01 January 2001.
   - Added Instrument property .date, returns date of loaded data.
   - Added download_updated_files, Instrument method that downloads any remote data not currently on the local machine.
   - Added remote_date_range, an Instrument method that returns first and last date for remote data.
   - Download method now defaults to most recent data (near now).
   - Improves input handling for datetime parameters that are more precise than just year, month, and day, where appropriate
   - Added merging routines to allow combination of measured and forecasted Kp and F10.7 indexes into a single instrument object
   - Files class internally refactored to improve robustness.
   - Added feature to handle delimited filenames, in addition to fixed_width names.
   - Exposed methods to allow users to more easily benefit from features in Files. Used to support remote_file_lists and make data downloads more convenient.
   - Expanded testing with Files.
   - Updated keyword names to be more complete. 'sec' to 'second', etc.
   - Updated Files access mechanisms to remove deprecated calls and improve robustness.
 - Code restructure
   - Moved instrument templates and methods to subdirectories
   - Moved utils into multiple subdirectories to aid with organization
 - Instrument Updates
   - NASA CDAWeb download now uses https protocol rather than FTP
   - `_instrument.py` supports xarray
   - Support for listing files from remote server
   - COSMIC RO data unified into single instrument object
   - Added support for DEMETER IAP
   - Added support for DMSP IVM Level 2 data.  Uses OpenMadrigal.
   - Added routines to update DMSP ephemeris and drifts
   - Added warnings to instruments without download support
   - Added preliminary support for ICON FUV and MIGHTI
   - Added support for Jicamarca Radio Observatory ISR
   - Added support for F10.7 and more Kp forecast products
   - Added instrument templates for Madrigal, CDAWeb, and netcdf_pandas
   - Added support for TIMED SABER
   - Added support for UCAR TIEGCM
   - OMNI HRO instrument now uses CDAWeb methods
   - Switched download methods for CDAWeb and COSMIC data to use `requests`
   - Added Madrigal methods
   - Removed support for SuperDARN and SuperMAG downloads while server changes are sorted out
 - Updates to travis configuration
   - Tests run for python 2.7 and 3.7
   - Added display port to test plots
 - Updates to community docs
   - Added Issue templates
   - Added Pull Request Template
   - Added note for PR to be made to develop, not master
 - Style updates throughout
   - Consistent documentation for docstrings and instruments
   - Cleaned up commented code lines
   - PEP8 scrub
 - Documentation
   - Added FAQ section
   - Added "powered by pysat" logo
   - Updated supported instruments
 - Unit Test Updates
   - Dropped instrument templates from coverage
   - Added multiple output options for `pysat_testing` object to aid with constellation tests. Removed old constellation test objects.
   - Added test data for space weather indices to speed up testing
   - Cyclic data for test instruments now generated from single test method
   - test objects for xarray added
   - Added test for parsed delimited files
   - Removed ftp downloads from travis tests, still will run locally
 - Bug fixes
   - `pandas.ix` notation replaced with `pandas.loc` and `pandas.iloc` throughout
   - Fixed a bug that forced user into interactive mode in `ssnl.plot`
   - Bug fixes and cleanup in demo codes
   - Fix for orbit iteration when less than one orbit of data exists. Fix now covers multiple days with less than one orbit.
   - Fixed a bug in python 3.7 caused by change in behaviour of StopIteration (#207)
   - Update to use of `len` on xarray to handle new behaviour (#130)
   - Updated import of reload statements now that python 3.3 has reached end of life
   - Updated deprecated behaviour of `get_duplicates`, `.apply`, and `.to_csv` when using pandas
   - Fixed bug in assigning units to metadata (#162)
   - Fixed timing bug introduced by reading only the first date/data pair from each line in the 45-day file data blocks


## [1.2.0] - 2018-09-24
 - SuperMAG support added
 - Increased data access robustness when using integer indexing
 - Added template for supporting netCDF4 based instruments (pysat_netCDF4)
 - Added support for MSIS within the pysat satellite simulation (based on sgp4)
 - Added plotting routine to sgp4
 - Initial support for the upcoming NASA/INPE SPORT Ion Velocity Meter (IVM)
 - Fixed bug triggerd when invoking multi_file_day option in Instrument object

## [1.1.0] - 2018-07-05
 - Initial support for Constellation objects, which allows operations and analysis on mixed groups of Instrument objects. Developed by UT Dallas senior undergraduate computer science students (UTDesign 2018).
 - Bug fixes when iterating by file
 - Added pysat_sgp4, a Two Line Element based satellite orbit propagator that is coupled with ionosphere, thermosphere, and geomagnetic models. Supports projecting these quantities onto the relevant spacecraft frame to create signals suitable for satellite data simulation and testing. Routine uses pyglow, pysatMagVect, sgp4, and pyEphem.
 - Further along the road toward windows compatibility
 - Fixed orbit number reporting in orbits.current
 - Added support for Defense Meteorological Satellite Program (DMSP) Ion Velocity Meter (IVM) data. Downloads from the Madrigal database (https://openmadrigal.org)
 - Added support for both sat_id and tag variations within filenames in the NASA CDAWeb template
 - Updated docummentation covering requirements for adding new instruments to pysat

## [1.0.1] - 2018-05-06
 - Improved robustness of Meta object when working with high and low order data
 - Improved Meta test coverage
 - Added dayside reconnection calculation for OMNI-HRO data
 - Improved test behavior when instrument data could not be downloaded

## [1.0.0] - 2018-04-29
 - Improved consistency when handling higher order metadata
 - Improved translation of metadata within netCDF4 files to pysat standard
 - Added pysatCDF as package requirement
 - PEP8 upgrades throughout
 - Updated load_netCDF4 routine to support ICON EUV files natively
 - to_netCDF4 function updated to be consistent with load_netCDF4
 - Meta object upgraded to handle more attributes by default
 - Meta object has been upgraded to preserve case of variable and attribute names
 - Metadata access is case insensitive for ease of use
 - Changes to units_label or name_label are automatically applied to underlying metadata
 - Improved handling of custom units and name labels at Instrument level
 - Additional functions added to Meta object, attrs, keys, keys_nD, has_attr, routines that return preserved case
 - Additional unit tests for Meta added
 - Reduced resources required for unit tests
 - Improved windows compatibility
 - Added more unit tests for seasonal averages
 - Added more simulated data types to pysat_testing2D
 - Added initial support for ICON EUV
 - Added initial support for ICON IVM
 - Added support for version/revision numbers in filenames within Files class constructor from_os


## [0.6.0] - 2017-08-11
 - Many changes since the last note here.
 - Unit tests have been expanded significantly, bug fixes as appropriate.
 - Coverage is over 80%
 - There are new requirements on loading routines to support testing.
 - Instrument object prints out nice information to command line
 - Attributes in netCDF and similar files are transferred to the Instrument object as part of loading
 - Added attribute 'empty', True if there is no data
 - Orbit support significantly improved, multiple orbit types are supported
 - Added concat to Meta
 - Python 3 compatible
 - Corrected intersection of data_padding and multi_file_day
 - Added support for higher order MetaData objects, needed for DataFrame within DataFrames
 - Windows compatibility
 - Additional scientific instrument support


### Changed
 - Initial support for sat_id in Instrument
 - Files class will now remove duplicate file times rather than simply raise an exception

## [0.3.3] - 2016-01-07
### Changed
 - Added manual_org flag to Instrument instantion. Simple file management flag.
 - Improved COSMIC demo plotting
 - Improved support for instruments with no files

## [0.3.2] - 2015-12-01
### Changed
 - Fixed error raised by pysat.utils.set_data_dir
 - Partial unit test coverage for files class
 - File tracking more robust
 - Download methods now log off from server at the end of download
 - Improved to_netcdf3 and load_netcdf3 routines, netcdf files produced pass standards check

## [0.3.1] - 2015-07-21
### Changed
 - Added missing file close statement in SuperDARN load command
 - Fixed COSMIC UTS bug
 - Fixed check for unique datetimes associated with files
 - Improved instrument docstrings
 - Added step size (freq) keyword to bounds and download methods
 - Added C/NOFS IVM and COSMIC GPS demo
 - Added support for OMNI data, 1 and 5 min files, time shifted to magnetopause
 - Moving toward python 3 compatibility
 - PEP 8 improvements
 - fixed demo ssnl_occurence_by_orbit file, replaced binx with bin_x
 - Doubled loading performance for SuperDARN grdex files (3 seconds down to 1.5)

## [0.3] - 2015-06-18
### Changed
 - Improved polar orbit determination
 - Added file sorting in files.from_os constructor to ensure datetime index is correct
 - Added Instrument instantiation option, multi_file_day
  - good when data for day n is in a file labeled by day n-1, or n+1
 - Chaged binx to bin_x in return statements
 - Improved PEP-8 compatibility
 - Fixed bad path call in meta.from_csv
 - Added simple averaging by day/file/orbit instrument independent routines
 - Added instrument independent seasonal averaging routines
 - Improved loading performance for cosmic2013
 - made pysat import statements more specific
 - fixed bad import call on load_netcdf3
 - fixed tab/space issues
 - Improved performance of comsic 2013 data loading

## [0.2.2] - 2015-05-17
### Changed
 - Expanded coverage in tutorial documentation
 - Expanded test coverage for pysat.Meta()
 - Improved robustness of Meta __setitem__
 - Updated C/NOFS VEFI method to exempt empty file errors
 - Updated C/NOFS VEFI download method to remove empty files
 - Updated C/NOFS VEFI instrument module to use metadata from CDF file
 - Updated superdarn cleaning method to remove empty velocity frames
 - Updated Instrument download method to update bounds if bounds are default
 - Updated C/NOFS IVM download method to remove empty files
 - Updated C/NOFS IVM instrument module to use metadata from CDF file
 - Performance improvements to seasonal occurrence probability
 - Improved docstrings

## [0.2.1] - 2015-04-29
### Changed
- Removed spacepy and netCDF from setup.py requirements. Both of
  these packages require non-python code to function properly.
  pysat now builds correctly as determined by travis-cl.
  Installation instructions have been updated.

## [0.2.0] - 2015-04-27
### Changed
- Added information to docstrings.
- Expanded unit test coverage and associated bugs.
- Changed signature for pysat.Instrument, orbit information
  condensed into a single dictionary. pad changed from a boolean
  to accepting a pandas.DateOffest or dictionary.
- Changed doy parameter in create_datetime_index to day.
- Changed Instrument.query_files to update_files
- Improved performance of cnofs_ivm code<|MERGE_RESOLUTION|>--- conflicted
+++ resolved
@@ -15,11 +15,8 @@
    - Added warning when FillValue metadata could lead to unexpected results
      when writing a netCDF4 file
    - Use conda to manage Travis CI test environment
-<<<<<<< HEAD
    - Added NaN filter for metadata when writing netCDF4 files
-=======
-   - test instruments now part of compiled package for development elsewhere
->>>>>>> ac839d68
+   - Test instruments now part of compiled package for development elsewhere
 - Deprecation Warning
   - custom.add will be renamed custom.attach in pysat 3.0.0
 - Documentation

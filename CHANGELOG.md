--- conflicted
+++ resolved
@@ -2,11 +2,7 @@
 All notable changes to this project will be documented in this file.
 This project adheres to [Semantic Versioning](http://semver.org/).
 
-<<<<<<< HEAD
-## [2.2.0] - 2020-2-27
-=======
 ## [2.2.0] - 2020-2-29
->>>>>>> 30b8f0b2
 - New Features
    - Decreased time to load COSMIC GPS data by about 50%
    - Added DE2 Langmuir Probe, NACS, RPA, and WATS instruments

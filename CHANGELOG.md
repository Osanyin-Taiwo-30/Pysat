# Change Log
All notable changes to this project will be documented in this file.
This project adheres to [Semantic Versioning](http://semver.org/).

<<<<<<< HEAD
## [2.2.0] - 2020-2-29
=======
## [3.0.0] - 2020-03-02
- New Features
  - Added registry module for registering custom external instruments
  - custom.attach replaces custom.add
- Deprecations
  - Removed ssnl
  - Removed utils.stats
  - Removed model_utils
  - Removed coords.scale_units
  - Removed time.season_date_range
- Documentation
  - Added info on how to register new instruments
  - Fixed description of tag and sat_id behaviour in testing instruments

## [2.2.0] - 2019-12-31
>>>>>>> 5829af8c
- New Features
   - Decreased time to load COSMIC GPS data by about 50%
   - Added DE2 Langmuir Probe, NACS, RPA, and WATS instruments
   - Updated `test_files.py` to be pytest compatible
   - Updates to instrument testing objects for consistency
   - Changed madrigal methods to use `madrigalWeb` as a module rather than
     calling it externally
- Deprecation Warning
  - custom.add will be renamed custom.attach in pysat 3.0.0
- Documentation
  - Fixed description of tag and sat_id behaviour in testing instruments
- Bug Fix
  - `_files._attach_files` now checks for an empty file list before appending
  - Fixed boolean logic when checking for start and stop dates in `_instrument.download`
  - Fixed loading of COSMIC atmPrf files
  - Fixed feedback from COSMIC GPS when data not found on remote server
  - Fixed deprecation warning for pysat.utils.coords.scale_units
  - Fixed a bug when trying to combine empty f107 lists
  - Fixed a bug where `remote_file_list` would fail for some instruments.
  - Made import of methods more robust
  - Fixed `SettingWithCopyWarning` in `cnofs_ivm` cleaning routine
<<<<<<< HEAD
  - Updates to Travis CI environment
=======
  - Added small time offsets (< 1s) to ensure COSMIC files and data have unique times
>>>>>>> 5829af8c

## [2.1.0] - 2019-11-18
- New Features
   - Added new velocity format options to utils.coords.scale_units
   - Improved failure messages for utils.coords.scale_units
   - Added some tests for model_utils
   - Added option to to_netCDF that names variables in the written file
     based upon the strings in the Instrument.meta object
   - Improved compatibility with NASA ICON's file standards
   - Improved file downloading for Kp
   - Added keyword ignore_empty_files to pysat.Instrument and Files objects
     to filter out empty files from the stored file list
   - Added slice and list ability to meta
   - Converted all print statements to logging statements
   - Updated cleaning routines for C/NOFS IVM
   - Added S4 scintillation data to the cosmic-gps instrument
   - pysat no longer creates a default data directory. User must specify location.
   - User set custom attributes are transparently stored within Meta object and are
     available via both Instrument and Meta.
   - Improved robustness of required library specification across multiple
     platforms
- Code Restructure
  - Move `computational_form` to `ssnl`, old version is deprecated
  - Move `scale_units` to `utils._core`, old version is deprecated
  - Replace `season_date_range` with `create_date_range`, old version is deprecated
  - Added deprecation warnings to stat functions
  - Added deprecation warnings to `ssnl` and `model_utils`
  - Removed `pysat_sgp4` instrument
  - Added cleaning steps to the C/NOFS IVM ion fraction data
- Bug fix
   - Fixed implementation of utils routines in model_utils and jro_isr
   - Fixed error catching bug in model_utils
   - Updated Instrument.concat_data for consistency across pandas and xarray. Includes support for user provided keywords.
   - Fixed error introduced by upstream change in NOAA F10.7 file format
   - Fixed bugs in DEMETER file reading introduced by changes in codecs
   - Fixed issue with data access via Instrument object using time and name slicing and xarray. Added unit test.
   - Updated travis.yml to work under pysat organization
   - Added missing requirements (matplotlib, netCDF4)
   - Fixed a bug when trying to combine empty kp lists
   - Updated travis.yml to work with python 2.7.15 and beyond
   - Unit tests reload pysat_testing_xarray for xarray tests
   - Updated setup.py to not overwrite default `open` command from `codecs`
   - Updated Travis CI settings to allow forks to run tests on local travis accounts
   - Fixed keep method to be case insensitive
   - Fixed a bug with COSMIC GPS downloads
   - Fixed selection bugs in the DEMETER IAP, CNOFS IVM, and model_utils routines
   - Updated URL link in setup.py
- Documentation
  - Added info on how to cite the code and package.
  - Updated instrument docstring
  - Corrected pysat.Instrument examples using COSMIC

## [2.0.0] - 2019-07-11
 - New Features
   - `pysatData` directory created in user's home directory if no directory specified
   - Added preliminary support for `xarray` to the `instrument` object
   - Support for `today`, `tomorrow`, and `yesterday` as datetime objects
   - Added `model_utils`, featuring preliminary support for data-model comparison
   - Added support for 1d median in seasonal averages
   - Added routine to convert from kp to Ap
   - Added `pyglow` integration support for python 3.x
   - Added option to check that loaded data has a unique and monotonic time index. Will be enforced in a future version.
   - Refactored data access through the Instrument object and expanded testing.
   - Added .empty attribute to Instrument object, True when no data loaded.
   - Added .index access mechanism to Instrument object, providing consistent access to the pandas DatetimeIndex associated with loaded data.
   - Added mechanism to return a list of loaded variables, .variables.
   - Added Instrument method to concat input data with data already loaded into Instrument object.
   - Updated format of printed dates to day month name and year, 01 January 2001.
   - Added Instrument property .date, returns date of loaded data.
   - Added download_updated_files, Instrument method that downloads any remote data not currently on the local machine.
   - Added remote_date_range, an Instrument method that returns first and last date for remote data.
   - Download method now defaults to most recent data (near now).
   - Improves input handling for datetime parameters that are more precise than just year, month, and day, where appropriate
   - Added merging routines to allow combination of measured and forecasted Kp and F10.7 indexes into a single instrument object
   - Files class internally refactored to improve robustness.
   - Added feature to handle delimited filenames, in addition to fixed_width names.
   - Exposed methods to allow users to more easily benefit from features in Files. Used to support remote_file_lists and make data downloads more convenient.
   - Expanded testing with Files.
   - Updated keyword names to be more complete. 'sec' to 'second', etc.
   - Updated Files access mechanisms to remove deprecated calls and improve robustness.
 - Code restructure
   - Moved instrument templates and methods to subdirectories
   - Moved utils into multiple subdirectories to aid with organization
 - Instrument Updates
   - NASA CDAWeb download now uses https protocol rather than FTP
   - `_instrument.py` supports xarray
   - Support for listing files from remote server
   - COSMIC RO data unified into single instrument object
   - Added support for DEMETER IAP
   - Added support for DMSP IVM Level 2 data.  Uses OpenMadrigal.
   - Added routines to update DMSP ephemeris and drifts
   - Added warnings to instruments without download support
   - Added preliminary support for ICON FUV and MIGHTI
   - Added support for Jicamarca Radio Observatory ISR
   - Added support for F10.7 and more Kp forecast products
   - Added instrument templates for Madrigal, CDAWeb, and netcdf_pandas
   - Added support for TIMED SABER
   - Added support for UCAR TIEGCM
   - OMNI HRO instrument now uses CDAWeb methods
   - Switched download methods for CDAWeb and COSMIC data to use `requests`
   - Added Madrigal methods
   - Removed support for SuperDARN and SuperMAG downloads while server changes are sorted out
 - Updates to travis configuration
   - Tests run for python 2.7 and 3.7
   - Added display port to test plots
 - Updates to community docs
   - Added Issue templates
   - Added Pull Request Template
   - Added note for PR to be made to develop, not master
 - Style updates throughout
   - Consistent documentation for docstrings and instruments
   - Cleaned up commented code lines
   - PEP8 scrub
 - Documentation
   - Added FAQ section
   - Added "powered by pysat" logo
   - Updated supported instruments
 - Unit Test Updates
   - Dropped instrument templates from coverage
   - Added multiple output options for `pysat_testing` object to aid with constellation tests. Removed old constellation test objects.
   - Added test data for space weather indices to speed up testing
   - Cyclic data for test instruments now generated from single test method
   - test objects for xarray added
   - Added test for parsed delimited files
   - Removed ftp downloads from travis tests, still will run locally
 - Bug fixes
   - `pandas.ix` notation replaced with `pandas.loc` and `pandas.iloc` throughout
   - Fixed a bug that forced user into interactive mode in `ssnl.plot`
   - Bug fixes and cleanup in demo codes
   - Fix for orbit iteration when less than one orbit of data exists. Fix now covers multiple days with less than one orbit.
   - Fixed a bug in python 3.7 caused by change in behaviour of StopIteration (#207)
   - Update to use of `len` on xarray to handle new behaviour (#130)
   - Updated import of reload statements now that python 3.3 has reached end of life
   - Updated deprecated behaviour of `get_duplicates`, `.apply`, and `.to_csv` when using pandas
   - Fixed bug in assigning units to metadata (#162)
   - Fixed timing bug introduced by reading only the first date/data pair from each line in the 45-day file data blocks


## [1.2.0] - 2018-09-24
 - SuperMAG support added
 - Increased data access robustness when using integer indexing
 - Added template for supporting netCDF4 based instruments (pysat_netCDF4)
 - Added support for MSIS within the pysat satellite simulation (based on sgp4)
 - Added plotting routine to sgp4
 - Initial support for the upcoming NASA/INPE SPORT Ion Velocity Meter (IVM)
 - Fixed bug triggerd when invoking multi_file_day option in Instrument object

## [1.1.0] - 2018-07-05
 - Initial support for Constellation objects, which allows operations and analysis on mixed groups of Instrument objects. Developed by UT Dallas senior undergraduate computer science students (UTDesign 2018).
 - Bug fixes when iterating by file
 - Added pysat_sgp4, a Two Line Element based satellite orbit propagator that is coupled with ionosphere, thermosphere, and geomagnetic models. Supports projecting these quantities onto the relevant spacecraft frame to create signals suitable for satellite data simulation and testing. Routine uses pyglow, pysatMagVect, sgp4, and pyEphem.
 - Further along the road toward windows compatibility
 - Fixed orbit number reporting in orbits.current
 - Added support for Defense Meteorological Satellite Program (DMSP) Ion Velocity Meter (IVM) data. Downloads from the Madrigal database (https://openmadrigal.org)
 - Added support for both sat_id and tag variations within filenames in the NASA CDAWeb template
 - Updated docummentation covering requirements for adding new instruments to pysat

## [1.0.1] - 2018-05-06
 - Improved robustness of Meta object when working with high and low order data
 - Improved Meta test coverage
 - Added dayside reconnection calculation for OMNI-HRO data
 - Improved test behavior when instrument data could not be downloaded

## [1.0.0] - 2018-04-29
 - Improved consistency when handling higher order metadata
 - Improved translation of metadata within netCDF4 files to pysat standard
 - Added pysatCDF as package requirement
 - PEP8 upgrades throughout
 - Updated load_netCDF4 routine to support ICON EUV files natively
 - to_netCDF4 function updated to be consistent with load_netCDF4
 - Meta object upgraded to handle more attributes by default
 - Meta object has been upgraded to preserve case of variable and attribute names
 - Metadata access is case insensitive for ease of use
 - Changes to units_label or name_label are automatically applied to underlying metadata
 - Improved handling of custom units and name labels at Instrument level
 - Additional functions added to Meta object, attrs, keys, keys_nD, has_attr, routines that return preserved case
 - Additional unit tests for Meta added
 - Reduced resources required for unit tests
 - Improved windows compatibility
 - Added more unit tests for seasonal averages
 - Added more simulated data types to pysat_testing2D
 - Added initial support for ICON EUV
 - Added initial support for ICON IVM
 - Added support for version/revision numbers in filenames within Files class constructor from_os


## [0.6.0] - 2017-08-11
 - Many changes since the last note here.
 - Unit tests have been expanded significantly, bug fixes as appropriate.
 - Coverage is over 80%
 - There are new requirements on loading routines to support testing.
 - Instrument object prints out nice information to command line
 - Attributes in netCDF and similar files are transferred to the Instrument object as part of loading
 - Added attribute 'empty', True if there is no data
 - Orbit support significantly improved, multiple orbit types are supported
 - Added concat to Meta
 - Python 3 compatible
 - Corrected intersection of data_padding and multi_file_day
 - Added support for higher order MetaData objects, needed for DataFrame within DataFrames
 - Windows compatibility
 - Additional scientific instrument support


### Changed
 - Initial support for sat_id in Instrument
 - Files class will now remove duplicate file times rather than simply raise an exception

## [0.3.3] - 2016-01-07
### Changed
 - Added manual_org flag to Instrument instantion. Simple file management flag.
 - Improved COSMIC demo plotting
 - Improved support for instruments with no files

## [0.3.2] - 2015-12-01
### Changed
 - Fixed error raised by pysat.utils.set_data_dir
 - Partial unit test coverage for files class
 - File tracking more robust
 - Download methods now log off from server at the end of download
 - Improved to_netcdf3 and load_netcdf3 routines, netcdf files produced pass standards check

## [0.3.1] - 2015-07-21
### Changed
 - Added missing file close statement in SuperDARN load command
 - Fixed COSMIC UTS bug
 - Fixed check for unique datetimes associated with files
 - Improved instrument docstrings
 - Added step size (freq) keyword to bounds and download methods
 - Added C/NOFS IVM and COSMIC GPS demo
 - Added support for OMNI data, 1 and 5 min files, time shifted to magnetopause
 - Moving toward python 3 compatibility
 - PEP 8 improvements
 - fixed demo ssnl_occurence_by_orbit file, replaced binx with bin_x
 - Doubled loading performance for SuperDARN grdex files (3 seconds down to 1.5)

## [0.3] - 2015-06-18
### Changed
 - Improved polar orbit determination
 - Added file sorting in files.from_os constructor to ensure datetime index is correct
 - Added Instrument instantiation option, multi_file_day
  - good when data for day n is in a file labeled by day n-1, or n+1
 - Chaged binx to bin_x in return statements
 - Improved PEP-8 compatibility
 - Fixed bad path call in meta.from_csv
 - Added simple averaging by day/file/orbit instrument independent routines
 - Added instrument independent seasonal averaging routines
 - Improved loading performance for cosmic2013
 - made pysat import statements more specific
 - fixed bad import call on load_netcdf3
 - fixed tab/space issues
 - Improved performance of comsic 2013 data loading

## [0.2.2] - 2015-05-17
### Changed
 - Expanded coverage in tutorial documentation
 - Expanded test coverage for pysat.Meta()
 - Improved robustness of Meta __setitem__
 - Updated C/NOFS VEFI method to exempt empty file errors
 - Updated C/NOFS VEFI download method to remove empty files
 - Updated C/NOFS VEFI instrument module to use metadata from CDF file
 - Updated superdarn cleaning method to remove empty velocity frames
 - Updated Instrument download method to update bounds if bounds are default
 - Updated C/NOFS IVM download method to remove empty files
 - Updated C/NOFS IVM instrument module to use metadata from CDF file
 - Performance improvements to seasonal occurrence probability
 - Improved docstrings

## [0.2.1] - 2015-04-29
### Changed
- Removed spacepy and netCDF from setup.py requirements. Both of
  these packages require non-python code to function properly.
  pysat now builds correctly as determined by travis-cl.
  Installation instructions have been updated.

## [0.2.0] - 2015-04-27
### Changed
- Added information to docstrings.
- Expanded unit test coverage and associated bugs.
- Changed signature for pysat.Instrument, orbit information
  condensed into a single dictionary. pad changed from a boolean
  to accepting a pandas.DateOffest or dictionary.
- Changed doy parameter in create_datetime_index to day.
- Changed Instrument.query_files to update_files
- Improved performance of cnofs_ivm code<|MERGE_RESOLUTION|>--- conflicted
+++ resolved
@@ -2,9 +2,6 @@
 All notable changes to this project will be documented in this file.
 This project adheres to [Semantic Versioning](http://semver.org/).
 
-<<<<<<< HEAD
-## [2.2.0] - 2020-2-29
-=======
 ## [3.0.0] - 2020-03-02
 - New Features
   - Added registry module for registering custom external instruments
@@ -19,8 +16,7 @@
   - Added info on how to register new instruments
   - Fixed description of tag and sat_id behaviour in testing instruments
 
-## [2.2.0] - 2019-12-31
->>>>>>> 5829af8c
+## [2.2.0] - 2020-2-29
 - New Features
    - Decreased time to load COSMIC GPS data by about 50%
    - Added DE2 Langmuir Probe, NACS, RPA, and WATS instruments
@@ -42,11 +38,8 @@
   - Fixed a bug where `remote_file_list` would fail for some instruments.
   - Made import of methods more robust
   - Fixed `SettingWithCopyWarning` in `cnofs_ivm` cleaning routine
-<<<<<<< HEAD
   - Updates to Travis CI environment
-=======
   - Added small time offsets (< 1s) to ensure COSMIC files and data have unique times
->>>>>>> 5829af8c
 
 ## [2.1.0] - 2019-11-18
 - New Features

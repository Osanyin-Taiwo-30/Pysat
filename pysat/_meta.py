--- conflicted
+++ resolved
@@ -431,12 +431,8 @@
                     super(Meta, self).__setattr__(name, value)
                 else:
                     raise AttributeError(''.join(("cannot set attribute - ",
-<<<<<<< HEAD
-                                                  "object's attributes are immutable")))
-=======
                                                   "object's attributes are",
                                                   "immutable")))
->>>>>>> ec813443
         else:
             super(Meta, self).__setattr__(name, value)
 

--- conflicted
+++ resolved
@@ -794,14 +794,11 @@
         --------
         :
 
-<<<<<<< HEAD
-=======
             @name_label.setter
             def name_label(self, new_label):
                 self._label_setter(new_label, self._name_label,
                                     use_names_default=True)
 
->>>>>>> ab2736a7
         Note
         ----
         Not intended for end user
@@ -978,13 +975,6 @@
 
         Case-insensitive check
 
-<<<<<<< HEAD
-=======
-        Note
-        ----
-        Does not check higher order meta objects
-
->>>>>>> ab2736a7
         Parameters
         ----------
         name : str

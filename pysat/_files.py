--- conflicted
+++ resolved
@@ -332,24 +332,15 @@
                                    format_str=self.file_format)
         info = self._remove_data_dir_path(info)
         if not info.empty:
-<<<<<<< HEAD
-            logger.info('Found {ll:d} of them.'.format(ll=len(info)))
-=======
             if self.ignore_empty_files:
                 self._filter_empty_files()
-            print('Found {ll:d} of them.'.format(ll=len(info)))
->>>>>>> a45848b4
+            logger.info('Found {ll:d} of them.'.format(ll=len(info)))
         else:
             estr = "Unable to find any files that match the supplied template."
             estr += " If you have the necessary files please check pysat "
             estr += "settings and file locations (e.g. pysat.pysat_dir)."
-<<<<<<< HEAD
             logger.warning(estr)
-        info = self._remove_data_dir_path(info)
-=======
-            print(estr)
         # attach to object
->>>>>>> a45848b4
         self._attach_files(info)
         # store - to disk, if enabled
         self._store()

#!/usr/bin/env python
# Full license can be found in License.md
# Full author list can be found in .zenodo.json file
# DOI:10.5281/zenodo.1199703
# ----------------------------------------------------------------------------

import copy
import datetime as dt
from functools import partial
import numpy as np
import os
import weakref

import pandas as pds

import pysat  # Needed to access pysat.params across reimports
from pysat.utils import files as futils
from pysat.utils.time import filter_datetime_input
from pysat.instruments.methods import general

logger = pysat.logger


class Files(object):
    """Maintains collection of files and associated methods.

    Parameters
    ----------
    inst : pysat.Instrument
        Instrument object
    directory_format : str or NoneType
        Directory naming structure in string format. Variables such as
        platform, name, and tag will be filled in as needed using python
        string formatting. The default directory structure would be
        expressed as '{platform}/{name}/{tag}/{inst_id}'. If None, the default
        directory structure is used (default=None)
    update_files : boolean
        If True, immediately query filesystem for instrument files and
        store (default=False)
    file_format : str or NoneType
        File naming structure in string format.  Variables such as year,
        month, and inst_id will be filled in as needed using python string
        formatting.  The default file format structure is supplied in the
        instrument list_files routine. (default=None)
    write_to_disk : boolean
        If true, the list of Instrument files will be written to disk.
        (default=True)
    ignore_empty_files : boolean
        If True, the list of files found will be checked to ensure the
        filesizes are greater than zero. Empty files are removed from the
        stored list of files. (default=False)

    Attributes
    ----------
    home_path : str
        Path to the pysat information directory.
    data_path : str
        Path to the top-level directory containing instrument files,
        selected from data_paths.
    data_paths: list of str
        Available paths that pysat will use when looking for files. The
        class uses the first directory with relevant data, stored in data_path.
    files : pds.Series
        Series of data files, indexed by file start time
    inst_info : dict
        Contains pysat.Instrument parameters 'platform', 'name', 'tag',
        and 'inst_id', identifying the source of the files.
    list_files_creator : functools.partial or NoneType
        Experimental feature for Instruments that internally generate data
        and thus don't have a defined supported date range.
    list_files_rtn : method
        Method used to locate relevant files on the local system. Provided
        by associated pysat.Instrument object.
    multi_file_day : boolean
        Flag copied from associated pysat.Instrument object that indicates
        when data for day n may be found in files for days n-1, or n+1
    start_date : datetime or NoneType
        Date of first file, used as default start bound for instrument
        object, or None if no files are loaded.
    stop_date : datetime or NoneType
        Date of last file, used as default stop bound for instrument
        object, or None if no files are loaded.
    stored_file_name : str
        Name of the hidden file containing the list of archived data files
        for this instrument.
    sub_dir_path : str
        `directory_format` string formatted for the local system.


    Note
    ----
    Interfaces with the `list_files` method for a given instrument
    support module to create an ordered collection of files in time,
    used primarily by the pysat.Instrument object to identify files
    to be loaded. The Files class mediates access to the files by
    datetime and contains helper methods for determining the presence of
    new files and filtering out empty files.

    User should generally use the interface provided by a pysat.Instrument
    instance. Exceptions are the classmethod from_os, provided to assist
    in generating the appropriate output for an instrument routine.

    Examples
    --------
    ::

        # convenient file access
        inst = pysat.Instrument(platform=platform, name=name, tag=tag,
                                inst_id=inst_id)
        # first file
        inst.files[0]

        # files from start up to stop (exclusive on stop)
        start = dt.datetime(2009,1,1)
        stop = dt.datetime(2009,1,3)
        print(inst.files[start:stop])

        # files for date
        print(inst.files[start])

        # files by slicing
        print(inst.files[0:4])

        # get a list of new files
        # new files are those that weren't present the last time
        # a given instrument's file list was stored
        new_files = inst.files.get_new()

        # search pysat appropriate directory for instrument files and
        # update Files instance.
        inst.files.refresh()

    """

    # -----------------------------------------------------------------------
    # Define the magic methods

    def __init__(self, inst, directory_format=None, update_files=False,
                 file_format=None, write_to_disk=True,
                 ignore_empty_files=False):

        # Set the hidden variables
        self.update_files = update_files

        # Location of directory to store file information in
        self.home_path = os.path.join(pysat.pysat_dir, 'instruments')

        # Assign base default dates and an empty list of files
        self.start_date = None
        self.stop_date = None
        self.files = pds.Series(None, dtype='object')

        # Grab Instrument info
        self.inst_info = {'platform': inst.platform, 'name': inst.name,
                          'tag': inst.tag, 'inst_id': inst.inst_id,
                          'inst_module': inst.inst_module,
                          'inst': weakref.proxy(inst)}

        self.multi_file_day = inst.multi_file_day

        # Begin with presumption that the list_files_rtn is a typical
        # function that returns a Series of filenames. Some generated
        # data sets employ a function that creates filenames on-the-fly.
        self.list_files_creator = None

        # Set the location of stored files
        self.stored_file_name = '_'.join((self.inst_info['platform'],
                                          self.inst_info['name'],
                                          self.inst_info['tag'],
                                          self.inst_info['inst_id'],
                                          'stored_file_info.txt'))

        # Set the path for sub-directories under pysat data path
        if directory_format is None:
            # Assign stored template if user doesn't provide one.
            directory_format = pysat.params['directory_format']
        self.directory_format = directory_format

        # Set the user-specified file format
        self.file_format = file_format

        # Construct the subdirectory path
        self.sub_dir_path = os.path.normpath(
            self.directory_format.format(**self.inst_info))

        # Ensure we have at least one path for pysat data directory
        if len(pysat.params['data_dirs']) == 0:
            raise NameError(" ".join(("pysat's `data_dirs` hasn't been set.",
                                      "Please set a top-level directory",
                                      "path to store data using",
                                      "`pysat.params['data_dirs'] = path`")))

        # Get list of potential data directory paths from pysat. Construct
        # possible locations for data. Ensure path always ends with directory
        # separator.
        self.data_paths = [os.path.join(pdir, self.sub_dir_path)
                           for pdir in pysat.params['data_dirs']]
        self.data_paths = [os.path.join(os.path.normpath(pdir), '')
                           for pdir in self.data_paths]

        # Only one of the above paths will actually be used when loading data.
        # The actual value of data_path is determined in refresh().
        # If there are files present, then that path is stored along with a
        # list of found files in ~/.pysat. This stored info is retrieved by
        # _load. We start here with the first directory for cases where there
        # are no files.
        self.data_path = self.data_paths[0]

        # Set the preference of writing the file list to disk or not
        self.write_to_disk = write_to_disk
        if not self.write_to_disk:
            # Use blank memory rather than loading from disk
            self._previous_file_list = pds.Series([], dtype='a')
            self._current_file_list = pds.Series([], dtype='a')

        # Set the preference to ignore or include empty files
        self.ignore_empty_files = ignore_empty_files

        if self.inst_info['platform'] != '':
            # Only load filenames if this is associated with a real
            # pysat.Instrument instance, not pysat.Instrument().
            if self.update_files:
                # Refresh filenames as directed by user
                self.refresh()
            else:
                # Load stored file info
                file_info = self._load()
                if file_info.empty:
                    # Didn't find stored information. Search local system.
                    # If list_files_rtn returns a dict to create
                    # filenames as needed that is handled in refresh.
                    self.refresh()
                else:
                    # Attach the data loaded
                    self._attach_files(file_info)
        return

    def __repr__(self):
        """ Representation of the class and its current state
        """
        inst_repr = self.inst_info['inst'].__repr__()

        out_str = "".join(["pysat.Files(", inst_repr, ", directory_format=",
                           "'{:}'".format(self.directory_format),
                           ", update_files=",
                           "{:}, file_format=".format(self.update_files),
                           "{:}, ".format(self.file_format.__repr__()),
                           "write_to_disk={:}, ".format(self.write_to_disk),
                           "ignore_empty_files=",
                           "{:})".format(self.ignore_empty_files)])

        return out_str

    def __str__(self):
        """ Description of the class and its contents
        """

        num_files = len(self.files)
        output_str = 'Local File Statistics\n'
        output_str += '---------------------\n'
        output_str += 'Number of files: {:d}\n'.format(num_files)

        if num_files > 0:
            output_str += 'Date Range: '
            output_str += self.files.index[0].strftime('%d %B %Y')
            output_str += ' --- '
            output_str += self.files.index[-1].strftime('%d %B %Y')

        return output_str

    def __eq__(self, other):
        """Perform equality check

        Parameters
        ----------
        other : any
            Other object to compare for equality

        Returns
        -------
        bool
            True if objects are identical, False if they are not

        """
        # Check if the other object has the same type
        if not isinstance(other, self.__class__):
            return False

        # If the type is the same CHECK FOR ALL THESE THINGS
        checks = []
        key_check = []
        for key in self.__dict__.keys():
            key_check.append(key)
            # Confirm each object has the same keys
            if key in other.__dict__:
                # Define default comparison. Testing equality between two Series
                # will produce an error if they don't have the same index
                # (files, _*_file_list).
                # 'inst_info' contains a weakref back to Instrument that
                # requires a different check.
                if key not in ['files', '_previous_file_list',
                               '_current_file_list', 'inst_info']:
                    test = np.all(self.__dict__[key] == other.__dict__[key])
                    checks.append(test)
                else:
                    if key not in ['inst_info']:
                        # Comparing one of the stored pandas Series
                        try:
                            # Comparison only works for identically-labeled
                            # series.
                            check = np.all(self.__dict__[key]
                                           == other.__dict__[key])
                            checks.append(check)
                        except ValueError:
                            # If there is an error they aren't the same.
                            return False
                    elif key == 'inst_info':
                        ichecks = []
                        for ii_key in self.inst_info.keys():
                            if ii_key != 'inst':
                                # Standard check
                                ichecks.append(self.inst_info[ii_key]
                                               == other.inst_info[ii_key])
                            else:
                                # Don't want a recursive check on 'inst', which
                                # contains Files. If the string representations
                                # are the same we consider them the same.
                                try:
                                    oinst = other.inst_info[ii_key]
                                    ichecks.append(str(self.inst_info[ii_key])
                                                   == str(oinst))
                                except AttributeError:
                                    # If one object is missing a required key
                                    return False
                        checks.append(np.all(ichecks))
            else:
                # other did not have an key that self did
                return False

<<<<<<< HEAD
        # Confirm that other doesn't have extra terms
        for key in other.__dict__.keys():
            if key not in self.__dict__:
=======
        # Confirm that Files object `other` doesn't have extra terms
        for item in other.__dict__:
            if item not in self.__dict__:
>>>>>>> 97113ecf
                return False

        test_data = np.all(checks)

        return test_data

    def __getitem__(self, key):
        """ Retrieve items from the files attribute

        Parameters
        ----------
        key : int, list, slice, dt.datetime
            Key for locating files from a pandas Series indexed by time

        Returns
        -------
        out : pds.Series
           Subset of the files as a Series

        Raises
        ------
        IndexError
            If data is outside of file bounds

        Note
        ----
        Slicing via date and index filename is inclusive slicing, date and
        index are normal non-inclusive end point

        """
        if self.list_files_creator is not None:
            # Return filename generated on demand
            out = self.list_files_creator(key)

        elif isinstance(key, slice):
            try:
                try:
                    # Assume key is integer (including list or slice)
                    out = self.files.iloc[key]
                except TypeError:
                    # The key must be something else, use alternative access
                    out = self.files.loc[key]
            except IndexError as err:
                raise IndexError(''.join((str(err), '\n',
                                          'Date requested outside file ',
                                          'bounds.')))

            if isinstance(key.start, dt.datetime):
                # Enforce exclusive slicing on datetime
                if len(out) > 1:
                    if out.index[-1] >= key.stop:
                        out = out[:-1]
                elif len(out) == 1:
                    if out.index[0] >= key.stop:
                        out = pds.Series([], dtype='a')
        else:
            try:
                # Assume key is integer (including list or slice)
                out = self.files.iloc[key]
            except TypeError:
                # The key must be something else, use alternative access
                out = self.files.loc[key]

        return out

    # -----------------------------------------------------------------------
    # Define the hidden methods

    def _filter_empty_files(self, path):
        """Update the file list (self.files) with empty files removed

        Parameters
        ----------
        path : str
            Path to top-level containing files
        """

        keep_index = []
        for i, fname in enumerate(self.files):
            # Create full path for each file
            full_fname = os.path.join(path, fname)

            # Ensure the file exists
            if os.path.isfile(full_fname):
                # Check for size
                if os.path.getsize(full_fname) > 0:
                    # Store if not empty
                    keep_index.append(i)

        # Remove filenames as needed
        dropped_num = len(self.files.index) - len(keep_index)
        if dropped_num > 0:
            logger.warning(' '.join(('Removing {:d}'.format(dropped_num),
                                     'empty files from Instrument list.')))
            self.files = self.files.iloc[keep_index]

        return

    def _attach_files(self, files_info):
        """Attaches stored file lists to self.files

        Parameters
        ---------
        files_info : pds.Series
            Stored file information, filenames indexed by datetime

        Note
        ----
        Updates the file list (files), start_date, and stop_date attributes
        of the Files class object.

        """

        if not files_info.empty:
            # Attach data
            self.files = files_info

            # Ensure times are unique.
            self._ensure_unique_file_datetimes()

            # Filter for empty files.
            if self.ignore_empty_files:
                self._filter_empty_files(path=self.data_path)

            # Extract date information from first and last files
            if not self.files.empty:
                self.start_date = filter_datetime_input(self.files.index[0])
                self.stop_date = filter_datetime_input(self.files.index[-1])
            else:
                # No files found
                self.start_date = None
                self.stop_date = None
        else:
            # No files found
            self.start_date = None
            self.stop_date = None

            # Convert to object type if Series is empty.  This allows for
            # `==` equality checks with strings
            self.files = files_info.astype(np.dtype('O'))

        return

    def _ensure_unique_file_datetimes(self):
        """Update the file list (self.files) to ensure uniqueness"""

        # Check if files are unique.
        unique_files = len(self.files.index.unique()) == len(self.files)

        if not self.multi_file_day and not unique_files:
            # Give user feedback about the issue
            estr = ''.join(['Duplicate datetimes in stored filename ',
                            'information.\nKeeping one of each ',
                            'of the duplicates, dropping the rest. ',
                            'Please ensure the file datetimes ',
                            'are unique at the microsecond level.'])
            logger.warning(estr)
            ind = self.files.index.duplicated()
            logger.warning(self.files.index[ind].unique())

            # Downselect to unique file datetimes
            idx = np.unique(self.files.index, return_index=True)
            self.files = self.files.iloc[idx[1]]

        return

    def _store(self):
        """Store currently loaded filelist for instrument onto filesystem
        """

        stored_name = self.stored_file_name

        # Check if current file data is different than stored file list. If so,
        # move file list to previous file list, store current to file. If not,
        # do nothing
        stored_files = self._load(update_path=False)
        if len(stored_files) != len(self.files):
            # The number of items is different, things are new
            new_flag = True
        else:
            # The number of items is the same, check specifically for equality
            if stored_files.eq(self.files).all():
                new_flag = False
            else:
                # Stored and new data are not equal, there are new files
                new_flag = True

        if new_flag:
            if self.write_to_disk:
                # Save the previous data in a backup file
                prev_name = os.path.join(self.home_path, 'archive', stored_name)
                stored_files.to_csv(prev_name,
                                    date_format='%Y-%m-%d %H:%M:%S.%f',
                                    header=[self.data_path])

                # Overwrite the old reference file with the new file info
                self.files.to_csv(os.path.join(self.home_path, stored_name),
                                  date_format='%Y-%m-%d %H:%M:%S.%f',
                                  header=[self.data_path])
            else:
                # Update the hidden File attributes
                self._previous_file_list = stored_files
                self._current_file_list = self.files.copy()

        return

    def _load(self, prev_version=False, update_path=True):
        """Load stored filelist

        Parameters
        ----------
        prev_version : boolean
            if True, will load previous version of file list
        update_path : boolean
            If True, the path written to stored info will be
            assigned to self.data_path. (default=True)

        Returns
        -------
        pandas.Series
            File path names, indexed by datetime. Series is empty if no
            files are found.

        """

        fname = self.stored_file_name
        if prev_version:
            # Archived file list storage filename
            fname = os.path.join(self.home_path, 'archive', fname)
        else:
            # Current file list storage filename
            fname = os.path.join(self.home_path, fname)

        if os.path.isfile(fname) and (os.path.getsize(fname) > 0):
            if self.write_to_disk:
                # Load data stored on the local drive.
                loaded = pds.read_csv(fname, index_col=0, parse_dates=True,
                                      squeeze=True, header=0)
                if update_path:
                    # Store the data_path from the .csv onto Files
                    self.data_path = loaded.name

                # Ensure the name of returned Series is None for consistency
                loaded.name = None

                return loaded
            else:
                # Grab content from memory rather than local disk.
                if prev_version:
                    return self._previous_file_list
                else:
                    return self._current_file_list
        else:
            # Storage file not present.
            return pds.Series([], dtype='a')

    def _remove_data_dir_path(self, file_series=None):
        """Remove the data directory path from filenames

        Parameters
        ----------
        file_series : pds.Series or NoneType
            Series of filenames (potentially with file paths)
            (default=None)

        Returns
        -------
        pds.series or None
            If `file_series` is a Series, removes the data path from the
            filename, if present.  Returns None if `path_input` is None.

        """
        out = None
        if file_series is not None:
            # Ensure there is a directory divider at the end of the path
            split_str = os.path.join(self.data_path, '')

            # Remove the data path from all filenames in the Series
            out = file_series.apply(lambda x: x.split(split_str)[-1])

        return out

    # -----------------------------------------------------------------------
    # Define the public methods and properties

    def copy(self):
        """Provide a deep copy of object

        Returns
        -------
        Files class instance
            Copy of self

        """
        # The copy module does not copy modules. Treat self.inst_info
        # differently since it possibly contains a python module, plus
        # it also contains a weakref back to Instrument.  Because the Instrument
        # reference contains another Files object, it could cause the creation of
        # an infinite, recursive copy.
        saved_info = self.inst_info
        self.inst_info = None

        # Copy everything but the problematic info
        files_copy = copy.deepcopy(self)

        # Restore the saved information, then copy over items that can be copied
        self.inst_info = saved_info
        files_copy.inst_info = {}
        for item in saved_info:
            if item not in ['inst', 'inst_module']:
                files_copy.inst_info[item] = copy.deepcopy(self.inst_info[item])

        # Can't copy the weakreference
        files_copy.inst_info['inst'] = self.inst_info['inst']

        # Can't copy the module
        files_copy.inst_info['inst_module'] = self.inst_info['inst_module']
        return files_copy

    def refresh(self):
        """Update list of files, if there are changes.

        Note
        ----
        Calls underlying list_files_rtn for the particular science instrument.
        Typically, these routines search in the pysat provided path,
        pysat_data_dir/platform/name/tag/, where pysat_data_dir is set by
        pysat.utils.set_data_dir(path=path).

        """

        # Let interested users know pysat is searching for
        info_str = '{platform} {name} {tag} {inst_id}'.format(
            **self.inst_info)
        info_str = " ".join(("pysat is searching for", info_str, "files."))
        info_str = " ".join(info_str.split())  # Remove duplicate whitespace
        logger.info(info_str)

        # Check all potential directory locations for files.
        # Stop as soon as we find some.
        for path in self.data_paths:
            list_files_rtn = self.inst_info['inst']._list_files_rtn
            kwarg_inputs = self.inst_info['inst'].kwargs['list_files']
            new_files = list_files_rtn(tag=self.inst_info['tag'],
                                       inst_id=self.inst_info['inst_id'],
                                       data_path=path,
                                       format_str=self.file_format,
                                       **kwarg_inputs)

            # Check if list_files_rtn is actually returning filename or a
            # dict to be passed to filename creator function.
            if isinstance(new_files, dict):
                self.list_files_creator = partial(general.filename_creator,
                                                  **new_files)

                # Instrument iteration methods require a date range.
                self.start_date = filter_datetime_input(new_files['start_date'])
                self.stop_date = filter_datetime_input(new_files['stop_date'])

                # To really support iteration, we may need to create a generator
                # function that'll create a fake list of files as needed.
                # It would have to function in place of self.files. Is
                # there truly a point to this?
                return

            # Ensure the name of returned Series is None for consistency
            new_files.name = None

            # If we find some files, this is the one directory we store.
            # If I don't remove the directory paths then loading by filename
            # becomes more of a challenge. Plus, more memory to store, more
            # difficult for a human to parse when browsing a list, etc. The
            # approach here provides for most of the potential functionality
            # of multiple directories while still leaving the 'single' directory
            # focus and features of the original pysat intact.
            if not new_files.empty:
                self.data_path = path
                new_files = self._remove_data_dir_path(new_files)
                break

        # Feedback to info on number of files located
        logger.info('Found {:d} local files.'.format(len(new_files)))

        if not new_files.empty:
            # Sort files to ensure they are in order
            new_files = new_files.sort_index()
        elif pysat.params['warn_empty_file_list']:
            # Warn user if no files found, if pysat.param set
            pstrs = "\n".join(self.data_paths)
            estr = "".join(("Unable to find any files that match the supplied ",
                            "template: ", self.file_format, "\n",
                            "In the following directories: \n", pstrs))
            logger.warning(estr)

        # Attach Series of files to the class object
        self._attach_files(new_files)

        # Store to disk, if enabled for this class
        self._store()
        return

    def set_top_level_directory(self, path):
        """Sets top-level data directory.

        Sets a valid self.data_path using provided top-level directory
        path and the associated pysat subdirectories derived from the
        directory_format attribute as stored in self.sub_dir_path.

        Parameters
        ----------
        path : str
            Top-level path to use when looking for files. Must be in
            pysat.params['data_dirs']

        Note
        ----
        If there are Instrument files on the system under a top-level
        directory other than `path`, then, under certain conditions,
        self.data_path may be later updated by the object to point back
        to the directory with files.

        """

        if path not in pysat.params['data_dirs']:
            estr = "Supplied path not in `pysat.params['data_dirs']`"
            raise ValueError(estr)
        else:
            self.data_path = os.path.join(path, self.sub_dir_path)

        return

    def get_new(self):
        """List new files since last recorded file state.

        Returns
        -------
        pandas.Series
           A datetime-index Series of all new fileanmes since the last known
           change to the files.

        Note
        ----
        pysat stores filenames in the user_home/.pysat directory. Filenames are
        stored if there is a change and either update_files is True at
        instrument object level or files.refresh() is called.

        """

        # Refresh file series
        self.refresh()

        # Load current and previous set of files
        new_file_series = self._load(update_path=False)
        old_file_series = self._load(prev_version=True, update_path=False)

        # Select files that are in the new series and not the old series
        new_files = new_file_series[-new_file_series.isin(old_file_series)]

        return new_files

    def get_index(self, fname):
        """Return index for a given filename.

        Parameters
        ----------
        fname : string
            Filename for the desired time index

        Note
        ----
        If fname not found in the file information already attached
        to the instrument.files instance, then a files.refresh() call
        is made.

        """

        idx, = np.where(fname == self.files)
        if len(idx) == 0:
            # Filename not in index, try reloading files from disk
            self.refresh()
            idx, = np.where(fname == np.array(self.files))

            if len(idx) == 0:
                raise ValueError(' '.join(('Could not find "{:}"'.format(fname),
                                           'in available file list. Valid',
                                           'Example:', self.files.iloc[0])))

        # Return a scalar rather than array - otherwise introduces array to
        # index warnings.
        return idx[0]

    def get_file_array(self, start, stop):
        """Return a list of filenames between and including start and stop.

        Parameters
        ----------
        start: array_like or single string
            filenames for start of returned filelist
        stop: array_like or single string
            filenames inclusive of the ending of list provided by the stop time

        Returns
        -------
        files : list
            A list of filenames between and including start and stop times
            over all intervals.

        Note
        ----
        `start` and `stop` must be of the same type: both array-like or both
        strings

        """

        starts = np.asarray(start)
        if starts.shape == ():
            starts = [starts.tolist()]
        elif starts.shape[0] > 1:
            starts = starts.squeeze().tolist()
        elif starts.shape[0] == 1:
            starts = starts.tolist()

        stops = np.asarray(stop)
        if stops.shape == ():
            stops = [stops.tolist()]
        elif stops.shape[0] > 1:
            stops = stops.squeeze().tolist()
        elif stops.shape[0] == 1:
            stops = stops.tolist()

        # Selection is treated differently if start/stop are iterable or not
        files = []
        for (sta, stp) in zip(starts, stops):
            id1 = self.get_index(sta)
            id2 = self.get_index(stp)
            files.extend(self.files.iloc[id1:(id2 + 1)])

        return files

    @classmethod
    def from_os(cls, data_path=None, format_str=None,
                two_digit_year_break=None, delimiter=None):
        """
        Produces a list of files and and formats it for Files class.

        Parameters
        ----------
        data_path : string
            Top level directory to search files for. This directory
            is provided by pysat to the instrument_module.list_files
            functions as data_path.
        format_str : string with python format codes
            Provides the naming pattern of the instrument files and the
            locations of date information so an ordered list may be produced.
            Supports 'year', 'month', 'day', 'hour', 'minute', 'second',
            'version', 'revision', and 'cycle'
            Ex: 'cnofs_cindi_ivm_500ms_{year:4d}{month:02d}{day:02d}_v01.cdf'
        two_digit_year_break : int or None
            If filenames only store two digits for the year, then
            '1900' will be added for years >= two_digit_year_break
            and '2000' will be added for years < two_digit_year_break.
            If None, then four-digit years are assumed. (default=None)
        delimiter : string or NoneType
            Delimiter string upon which files will be split (e.g., '.'). If
            None, filenames will be parsed presuming a fixed width format.
            (default=None)

        Returns
        -------
        pds.Series
            A Series of filenames indexed by time. See
            `pysat.utils.files.process_parsed_filenames` for details.

        Note
        ----
        Requires fixed_width or delimited filename

        Does not produce a Files instance, but the proper output from
        instrument_module.list_files method.

        The '?' may be used to indicate a set number of spaces for a variable
        part of the name that need not be extracted.
        'cnofs_cindi_ivm_500ms_{year:4d}{month:02d}{day:02d}_v??.cdf'

        """

        if data_path is None:
            raise ValueError(" ".join(("Must supply instrument directory path",
                                       "(dir_path)")))

        # Parse format string to figure out which search string should be used
        # to identify files in the filesystem. Different option required if
        # filename is delimited
        wildcard = False if delimiter is None else True
        search_dict = futils.construct_searchstring_from_format(
            format_str, wildcard=wildcard)
        search_str = search_dict['search_string']

        # Perform the local file search
        files = futils.search_local_system_formatted_filename(data_path,
                                                              search_str)

        # Use the file list to extract the information. Pull data from the
        # areas identified by format_str
        if delimiter is None:
            stored = futils.parse_fixed_width_filenames(files, format_str)
        else:
            stored = futils.parse_delimited_filenames(files, format_str,
                                                      delimiter)

        # Process the parsed filenames and return a properly formatted Series
        return futils.process_parsed_filenames(stored, two_digit_year_break)<|MERGE_RESOLUTION|>--- conflicted
+++ resolved
@@ -337,15 +337,9 @@
                 # other did not have an key that self did
                 return False
 
-<<<<<<< HEAD
-        # Confirm that other doesn't have extra terms
+        # Confirm that Files object `other` doesn't have extra terms
         for key in other.__dict__.keys():
             if key not in self.__dict__:
-=======
-        # Confirm that Files object `other` doesn't have extra terms
-        for item in other.__dict__:
-            if item not in self.__dict__:
->>>>>>> 97113ecf
                 return False
 
         test_data = np.all(checks)

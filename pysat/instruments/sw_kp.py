--- conflicted
+++ resolved
@@ -59,10 +59,7 @@
 """
 
 import datetime as dt
-<<<<<<< HEAD
-=======
 import ftplib
->>>>>>> 7c81e896
 import logging
 import numpy as np
 import os

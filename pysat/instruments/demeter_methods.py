--- conflicted
+++ resolved
@@ -8,31 +8,26 @@
 import pysat
 import sys
 
-<<<<<<< HEAD
 
 def download(date_array, tag, sat_id, data_path=None, user=None,
              password=None):
     """ Download
-=======
-def download(date_array, tag, sat_id, data_path=None, user=None, password=None):
-    """ Download  
->>>>>>> 96d18004
 
     """
     url = 'https://cdpp-archive.cnes.fr/'
     print('Data must be downloaded by registered users at: {:s}'.format(url))
     return
-    
-    
+
+
 def list_remote_files(tag, sat_id):
     """Lists files available for Demeter.
-    
+
     Note
     ----
     Unfortunately, obtaining a list of remote files is not
     avilable for this instrument. This function is expected
     by pysat thus it is located here as a placeholder.
-    
+
     Parameters
     ----------
     tag : (string or NoneType)
@@ -41,16 +36,12 @@
         Specifies the satellite ID for a constellation.  Not used.
         (default=None)
 
-<<<<<<< HEAD
-
-=======
     """
     
     print ('Remote file lists are not supported for Demeter.')
     return
-    
-            
->>>>>>> 96d18004
+
+
 def bytes_to_float(chunk):
     """ Convert a chunk of bytes to a float
 

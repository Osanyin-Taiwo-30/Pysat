--- conflicted
+++ resolved
@@ -143,11 +143,7 @@
 
 # Required method
 def clean(self):
-<<<<<<< HEAD
-    """Return PLATFORM/NAME data cleaned to the specified level.
-=======
     """Return `platform_name` data cleaned to the specified level.
->>>>>>> d6d41280
 
     Cleaning level is specified in inst.clean_level and pysat
     will accept user input for several strings. The clean_level is
@@ -247,11 +243,7 @@
 # Required function
 def download(date_array, tag, inst_id, data_path=None, user=None, password=None,
              **kwargs):
-<<<<<<< HEAD
-    """Download PLATFORM/NAME data (placeholder).
-=======
     """Download `platform_name` data from the remote repository.
->>>>>>> d6d41280
 
     This routine is called as needed by pysat. It is not intended
     for direct user interaction.
@@ -287,11 +279,7 @@
 
 # Required function
 def load(fnames, tag=None, inst_id=None, custom_keyword=None):
-<<<<<<< HEAD
-    """Load PLATFORM data into (PANDAS/XARRAY).
-=======
     """Load `platform_name` data and meta data.
->>>>>>> d6d41280
 
     This routine is called as needed by pysat. It is not intended
     for direct user interaction.

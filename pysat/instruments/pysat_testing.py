--- conflicted
+++ resolved
@@ -152,10 +152,6 @@
     uts, index, date = mm_test.generate_times(fnames, sat_id, freq='1S')
 
     # Specify the date tag locally and determine the desired date range
-<<<<<<< HEAD
-    date = dt.datetime(yr, month, day)
-=======
->>>>>>> ad62a911
     pds_offset = pds.DateOffset(hours=12)
     if sim_multi_file_right:
         root_date = root_date or _test_dates[''][''] + pds_offset
@@ -164,16 +160,7 @@
     else:
         root_date = root_date or _test_dates['']['']
 
-<<<<<<< HEAD
-    # The sat_id can be used to specify the number of indexes to load for
-    # any of the testing objects
-    num = 86400 if sat_id == '' else int(sat_id)
-    num_array = np.arange(num)
-    uts = num_array
     data = pds.DataFrame(uts, columns=['uts'])
-=======
-    data = pysat.DataFrame(uts, columns=['uts'])
->>>>>>> ad62a911
 
     # need to create simple orbits here. Have start of first orbit default
     # to 1 Jan 2009, 00:00 UT. 14.84 orbits per day
@@ -246,14 +233,6 @@
 list_files = functools.partial(mm_test.list_files, test_dates=_test_dates)
 download = functools.partial(mm_test.download)
 
-<<<<<<< HEAD
-    # Create the list of fake filenames
-    names = [data_path + date.strftime('%Y-%m-%d') + '.nofile'
-             for date in index]
-
-    return pds.Series(names, index=index)
-=======
->>>>>>> ad62a911
 
 meta = pysat.Meta()
 meta['uts'] = {'units': 's',

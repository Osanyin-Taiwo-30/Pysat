--- conflicted
+++ resolved
@@ -1,8 +1,4 @@
-<<<<<<< HEAD
-"""Unit Tests for the `custom_attach` methods."""
-=======
 """Unit tests for the `custom_attach` methods."""
->>>>>>> ea897336
 
 import copy
 from io import StringIO
@@ -40,11 +36,7 @@
 
 
 class TestLogging(object):
-<<<<<<< HEAD
-    """Unit Tests for logging interface with custom functions."""
-=======
     """Unit tests for logging interface with custom functions."""
->>>>>>> ea897336
 
     def setup(self):
         """Set up the unit test environment for each method."""
@@ -77,11 +69,7 @@
 
 
 class TestBasics(object):
-<<<<<<< HEAD
-    """Unit tests for `pysat.instrument.custom_attach` with a pandas inst."""
-=======
     """Unit tests for `pysat.instrument.custom_attach` with pandas data."""
->>>>>>> ea897336
 
     def setup(self):
         """Set up the unit test environment for each method."""
@@ -140,17 +128,10 @@
         assert self.out.find('Args') > 0
         assert self.out.find('Kwargs') > 0
         return
-<<<<<<< HEAD
-
-    def test_single_modifying_custom_function_error(self):
-        """Test for error if 'modify' custom function returns a value."""
-
-=======
 
     def test_single_custom_function_error(self):
         """Test for error if custom function returns a value."""
 
->>>>>>> ea897336
         def custom_with_return_data(inst):
             inst.data['doubleMLT'] = 2.0 * inst.data.mlt
             return 5.0 * inst.data['mlt']
@@ -294,28 +275,17 @@
         return
 
     def test_basic_repr(self):
-<<<<<<< HEAD
-        """Test __repr__ with a custom method."""
-=======
         """Test `__repr__` with a custom method."""
->>>>>>> ea897336
 
         self.testConst.custom_attach(mult_data, args=self.custom_args)
         self.out = self.testConst.__repr__()
         assert isinstance(self.out, str)
         assert self.out.find("'function'") >= 0
         return
-<<<<<<< HEAD
-
-    def test_single_modifying_custom_function_error(self):
-        """Test for error when 'modify' custom function returns a value."""
-
-=======
 
     def test_single_custom_function_error(self):
         """Test for error when custom function returns a value."""
 
->>>>>>> ea897336
         def custom_with_return_data(inst):
             inst.data['doubleMLT'] = 2.0 * inst.data.mlt
             return 5.0 * inst.data['mlt']

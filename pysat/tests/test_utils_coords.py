--- conflicted
+++ resolved
@@ -115,380 +115,7 @@
         self.py_inst = pysat.Instrument(platform='pysat', name="testing")
         self.py_inst.load(date=self.inst_time)
 
-<<<<<<< HEAD
         with pytest.raises(ValueError):
             coords.calc_solar_local_time(self.py_inst,
                                          lon_name="not longitude",
-                                         slt_name='slt')
-=======
-    def test_geocentric_to_geodetic_single(self):
-        """Test conversion from geocentric to geodetic coordinates"""
-
-        lat, lon, rad = coords.geodetic_to_geocentric(45.0, lon_in=8.0,
-                                                      inverse=True)
-
-        assert abs(lat - 45.192423215981954) < 1.0e-6
-        assert abs(lon - 8.0) < 1.0e-6
-        assert abs(rad - 6367.345908499981) < 1.0e-6
-
-    def test_geodetic_to_geocentric_mult(self):
-        """Test array conversion from geodetic to geocentric coordinates"""
-
-        arr = np.ones(shape=(10,), dtype=float)
-        lat, lon, rad = coords.geodetic_to_geocentric(45.0*arr, lon_in=8.0*arr)
-
-        assert lat.shape == arr.shape
-        assert lon.shape == arr.shape
-        assert rad.shape == arr.shape
-        assert abs(lat - 44.807576784018046).max() < 1.0e-6
-        assert abs(lon - 8.0).max() < 1.0e-6
-        assert abs(rad - 6367.489543863465).max() < 1.0e-6
-
-    def test_geocentric_to_geodetic_mult(self):
-        """Test array conversion from geocentric to geodetic coordinates"""
-
-        arr = np.ones(shape=(10,), dtype=float)
-        lat, lon, rad = coords.geodetic_to_geocentric(45.0*arr, lon_in=8.0*arr,
-                                                      inverse=True)
-
-        assert lat.shape == arr.shape
-        assert lon.shape == arr.shape
-        assert rad.shape == arr.shape
-        assert abs(lat - 45.192423215981954).max() < 1.0e-6
-        assert abs(lon - 8.0).max() < 1.0e-6
-        assert abs(rad - 6367.345908499981).max() < 1.0e-6
-
-    def test_geodetic_to_geocentric_inverse(self):
-        """Tests the reversibility of geodetic to geocentric conversions"""
-
-        lat1 = 37.5
-        lon1 = 117.3
-        lat2, lon2, rad_e = coords.geodetic_to_geocentric(lat1, lon_in=lon1,
-                                                          inverse=False)
-        lat3, lon3, rad_e = coords.geodetic_to_geocentric(lat2, lon_in=lon2,
-                                                          inverse=True)
-        assert abs(lon1-lon3) < 1.0e-6
-        assert abs(lat1-lat3) < 1.0e-6
-
-    ###############################################
-    # Geodetic / Geocentric Horizontal conversions
-
-    def test_geodetic_to_geocentric_horz_single(self):
-        """Test conversion from geodetic to geocentric coordinates"""
-
-        lat, lon, rad, az, el = \
-            coords.geodetic_to_geocentric_horizontal(45.0, 8.0, 52.0, 63.0)
-
-        assert abs(lat - 44.807576784018046) < 1.0e-6
-        assert abs(lon - 8.0) < 1.0e-6
-        assert abs(rad - 6367.489543863465) < 1.0e-6
-        assert abs(az - 51.70376774257361) < 1.0e-6
-        assert abs(el - 62.8811403841008) < 1.0e-6
-
-    def test_geocentric_to_geodetic_horz_single(self):
-        """Test conversion from geocentric to geodetic coordinates"""
-
-        lat, lon, rad, az, el = \
-            coords.geodetic_to_geocentric_horizontal(45.0, 8.0, 52.0, 63.0,
-                                                     inverse=True)
-
-        assert abs(lat - 45.192423215981954) < 1.0e-6
-        assert abs(lon - 8.0) < 1.0e-6
-        assert abs(rad - 6367.345908499981) < 1.0e-6
-        assert abs(az - 52.29896101551479) < 1.0e-6
-        assert abs(el - 63.118072033649916) < 1.0e-6
-
-    def test_geodetic_to_geocentric_horz_mult(self):
-        """Test array conversion from geodetic to geocentric coordinates"""
-
-        arr = np.ones(shape=(10,), dtype=float)
-        lat, lon, rad, az, el = \
-            coords.geodetic_to_geocentric_horizontal(45.0*arr, 8.0*arr,
-                                                     52.0*arr, 63.0*arr)
-
-        assert lat.shape == arr.shape
-        assert lon.shape == arr.shape
-        assert rad.shape == arr.shape
-        assert az.shape == arr.shape
-        assert el.shape == arr.shape
-        assert abs(lat - 44.807576784018046).max() < 1.0e-6
-        assert abs(lon - 8.0).max() < 1.0e-6
-        assert abs(rad - 6367.489543863465).max() < 1.0e-6
-        assert abs(az - 51.70376774257361).max() < 1.0e-6
-        assert abs(el - 62.8811403841008).max() < 1.0e-6
-
-    def test_geocentric_to_geodetic_horz_mult(self):
-        """Test array conversion from geocentric to geodetic coordinates"""
-
-        arr = np.ones(shape=(10,), dtype=float)
-        lat, lon, rad, az, el = \
-            coords.geodetic_to_geocentric_horizontal(45.0*arr, 8.0*arr,
-                                                     52.0*arr, 63.0*arr,
-                                                     inverse=True)
-
-        assert lat.shape == arr.shape
-        assert lon.shape == arr.shape
-        assert rad.shape == arr.shape
-        assert az.shape == arr.shape
-        assert el.shape == arr.shape
-        assert abs(lat - 45.192423215981954).max() < 1.0e-6
-        assert abs(lon - 8.0).max() < 1.0e-6
-        assert abs(rad - 6367.345908499981).max() < 1.0e-6
-        assert abs(az - 52.29896101551479).max() < 1.0e-6
-        assert abs(el - 63.118072033649916).max() < 1.0e-6
-
-    def test_geodetic_to_geocentric_horizontal_inverse(self):
-        """Tests the reversibility of geodetic to geocentric horiz conversions
-
-        Note:  inverse of az and el angles currently non-functional"""
-
-        lat1 = -17.5
-        lon1 = 187.3
-        az1 = 52.0
-        el1 = 63.0
-        lat2, lon2, rad_e, az2, el2 = \
-            coords.geodetic_to_geocentric_horizontal(lat1, lon1, az1, el1,
-                                                     inverse=False)
-        lat3, lon3, rad_e, az3, el3 = \
-            coords.geodetic_to_geocentric_horizontal(lat2, lon2, az2, el2,
-                                                     inverse=True)
-
-        assert abs(lon1-lon3) < 1.0e-6
-        assert abs(lat1-lat3) < 1.0e-6
-        assert abs(az1-az3) < 1.0e-6
-        assert abs(el1-el3) < 1.0e-6
-
-    ####################################
-    # Spherical / Cartesian conversions
-
-    def test_spherical_to_cartesian_single(self):
-        """Test conversion from spherical to cartesian coordinates"""
-
-        x, y, z = coords.spherical_to_cartesian(45.0, 30.0, 1.0)
-
-        assert abs(x - y) < 1.0e-6
-        assert abs(z - 0.5) < 1.0e-6
-
-    def test_cartesian_to_spherical_single(self):
-        """Test conversion from cartesian to spherical coordinates"""
-
-        x = 0.6123724356957946
-        az, el, r = coords.spherical_to_cartesian(x, x, 0.5,
-                                                  inverse=True)
-
-        assert abs(az - 45.0) < 1.0e-6
-        assert abs(el - 30.0) < 1.0e-6
-        assert abs(r - 1.0) < 1.0e-6
-
-    def test_spherical_to_cartesian_mult(self):
-        """Test array conversion from spherical to cartesian coordinates"""
-
-        arr = np.ones(shape=(10,), dtype=float)
-        x, y, z = coords.spherical_to_cartesian(45.0*arr, 30.0*arr, arr)
-
-        assert x.shape == arr.shape
-        assert y.shape == arr.shape
-        assert z.shape == arr.shape
-        assert abs(x - y).max() < 1.0e-6
-        assert abs(z - 0.5).max() < 1.0e-6
-
-    def test_cartesian_to_spherical_mult(self):
-        """Test array conversion from cartesian to spherical coordinates"""
-
-        arr = np.ones(shape=(10,), dtype=float)
-        x = 0.6123724356957946
-        az, el, r = coords.spherical_to_cartesian(x*arr, x*arr, 0.5*arr,
-                                                  inverse=True)
-
-        assert az.shape == arr.shape
-        assert el.shape == arr.shape
-        assert r.shape == arr.shape
-        assert abs(az - 45.0).max() < 1.0e-6
-        assert abs(el - 30.0).max() < 1.0e-6
-        assert abs(r - 1.0).max() < 1.0e-6
-
-    def test_spherical_to_cartesian_inverse(self):
-        """Tests the reversibility of spherical to cartesian conversions"""
-
-        x1 = 3000.0
-        y1 = 2000.0
-        z1 = 2500.0
-        az, el, r = coords.spherical_to_cartesian(x1, y1, z1,
-                                                  inverse=True)
-        x2, y2, z2 = coords.spherical_to_cartesian(az, el, r,
-                                                   inverse=False)
-
-        assert abs(x1-x2) < 1.0e-6
-        assert abs(y1-y2) < 1.0e-6
-        assert abs(z1-z2) < 1.0e-6
-
-    ########################################
-    # Global / Local Cartesian conversions
-
-    def test_global_to_local_cartesian_single(self):
-        """Test conversion from global to local cartesian coordinates"""
-
-        x, y, z = coords.global_to_local_cartesian(7000.0, 8000.0, 9000.0,
-                                                   37.5, 289.0, 6380.0)
-
-        assert abs(x + 9223.175264852474) < 1.0e-6
-        assert abs(y + 2239.835278362686) < 1.0e-6
-        assert abs(z - 11323.126851088331) < 1.0e-6
-
-    def test_local_cartesian_to_global_single(self):
-        """Test conversion from local cartesian to global coordinates"""
-
-        x, y, z = coords.global_to_local_cartesian(7000.0, 8000.0, 9000.0,
-                                                   37.5, 289.0, 6380.0,
-                                                   inverse=True)
-
-        assert abs(x + 5709.804676635975) < 1.0e-6
-        assert abs(y + 4918.397556010223) < 1.0e-6
-        assert abs(z - 15709.577500484005) < 1.0e-6
-
-    def test_global_to_local_cartesian_mult(self):
-        """Test array conversion from global to local cartesian coordinates"""
-
-        arr = np.ones(shape=(10,), dtype=float)
-        x, y, z = coords.global_to_local_cartesian(7000.0*arr, 8000.0*arr,
-                                                   9000.0*arr, 37.5*arr,
-                                                   289.0*arr, 6380.0*arr)
-
-        assert x.shape == arr.shape
-        assert y.shape == arr.shape
-        assert z.shape == arr.shape
-        assert abs(x + 9223.175264852474).max() < 1.0e-6
-        assert abs(y + 2239.835278362686).max() < 1.0e-6
-        assert abs(z - 11323.126851088331).max() < 1.0e-6
-
-    def test_local_cartesian_to_global_mult(self):
-        """Test array conversion from local cartesian to global coordinates"""
-
-        arr = np.ones(shape=(10,), dtype=float)
-        x, y, z = coords.global_to_local_cartesian(7000.0*arr, 8000.0*arr,
-                                                   9000.0*arr, 37.5*arr,
-                                                   289.0*arr, 6380.0*arr,
-                                                   inverse=True)
-
-        assert x.shape == arr.shape
-        assert y.shape == arr.shape
-        assert z.shape == arr.shape
-        assert abs(x + 5709.804676635975).max() < 1.0e-6
-        assert abs(y + 4918.397556010223).max() < 1.0e-6
-        assert abs(z - 15709.577500484005).max() < 1.0e-6
-
-    def test_global_to_local_cartesian_inverse(self):
-        """Tests the reversibility of the global to loc cartesian transform"""
-
-        x1 = 7000.0
-        y1 = 8000.0
-        z1 = 9500.0
-        lat = 37.5
-        lon = 289.0
-        rad = 6380.0
-        x2, y2, z2 = coords.global_to_local_cartesian(x1, y1, z1,
-                                                      lat, lon, rad,
-                                                      inverse=False)
-        x3, y3, z3 = coords.global_to_local_cartesian(x2, y2, z2,
-                                                      lat, lon, rad,
-                                                      inverse=True)
-        assert abs(x1-x3) < 1.0e-6
-        assert abs(y1-y3) < 1.0e-6
-        assert abs(z1-z3) < 1.0e-6
-
-    ########################################
-    # Local Horizontal / Global conversions
-
-    def test_local_horizontal_to_global_geo_geodetic(self):
-        """Tests the conversion of the local horizontal to global geo"""
-
-        az = 30.0
-        el = 45.0
-        dist = 1000.0
-        lat0 = 45.0
-        lon0 = 0.0
-        alt0 = 400.0
-
-        lat, lon, rad = \
-            coords.local_horizontal_to_global_geo(az, el, dist,
-                                                  lat0, lon0, alt0)
-
-        assert abs(lat - 50.419037572472625) < 1.0e-6
-        assert abs(lon + 7.694008395350697) < 1.0e-6
-        assert abs(rad - 7172.15486518744) < 1.0e-6
-
-    def test_local_horizontal_to_global_geo(self):
-        """Tests the conversion of the local horizontal to global geo"""
-
-        az = 30.0
-        el = 45.0
-        dist = 1000.0
-        lat0 = 45.0
-        lon0 = 0.0
-        alt0 = 400.0
-
-        lat, lon, rad = \
-            coords.local_horizontal_to_global_geo(az, el, dist,
-                                                  lat0, lon0, alt0,
-                                                  geodetic=False)
-
-        assert abs(lat - 50.414315865044202) < 1.0e-6
-        assert abs(lon + 7.6855551809119502) < 1.0e-6
-        assert abs(rad - 7185.6983665760772) < 1.0e-6
-
-
-class TestDeprecation():
-
-    def setup(self):
-        """Runs before every method to create a clean testing setup"""
-        warnings.simplefilter("always")
-
-    def teardown(self):
-        """Runs after every method to clean up previous testing"""
-
-    def test_deprecation_warning_geodetic_to_geocentric(self):
-        """Test if geodetic_to_geocentric in coords is deprecated"""
-
-        with warnings.catch_warnings(record=True) as war:
-            coords.geodetic_to_geocentric(45.0, lon_in=8.0)
-
-        assert len(war) >= 1
-        assert war[0].category == DeprecationWarning
-
-    def test_deprecation_warning_geodetic_to_geocentric_horz(self):
-        """Test if geodetic_to_geocentric_horizontal in coords is deprecated"""
-
-        with warnings.catch_warnings(record=True) as war:
-            coords.geodetic_to_geocentric_horizontal(45.0, 8.0, 52.0, 63.0)
-
-        assert len(war) >= 1
-        assert war[0].category == DeprecationWarning
-
-    def test_deprecation_warning_spherical_to_cartesian(self):
-        """Test if spherical_to_cartesian in coords is deprecated"""
-
-        with warnings.catch_warnings(record=True) as war:
-            coords.spherical_to_cartesian(45.0, 30.0, 1.0)
-
-        assert len(war) >= 1
-        assert war[0].category == DeprecationWarning
-
-    def test_deprecation_warning_global_to_local_cartesian(self):
-        """Test if global_to_local_cartesian in coords is deprecated"""
-
-        with warnings.catch_warnings(record=True) as war:
-            coords.global_to_local_cartesian(7000.0, 8000.0, 9000.0,
-                                             37.5, 289.0, 6380.0)
-
-        assert len(war) >= 1
-        assert war[0].category == DeprecationWarning
-
-    def test_deprecation_warning_local_horizontal_to_global_geo(self):
-        """Test if local_horizontal_to_global_geo in coords is deprecated"""
-
-        with warnings.catch_warnings(record=True) as war:
-            coords.local_horizontal_to_global_geo(30.0, 45.0, 1000.0,
-                                                  45.0, 0.0, 400.0)
-        assert len(war) >= 1
-        assert war[0].category == DeprecationWarning
->>>>>>> 2916ff7c
+                                         slt_name='slt')
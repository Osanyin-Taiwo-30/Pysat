# -*- coding: utf-8 -*-
# Test some of the basic _core functions
import datetime as dt
from importlib import reload
import logging
import numpy as np

import pandas as pds
import pytest

import pysat
import pysat.instruments.pysat_testing
import pysat.instruments.pysat_testing_xarray
import pysat.instruments.pysat_testing2d
import pysat.instruments.pysat_testing2d_xarray
from pysat.utils import generate_instrument_list
from pysat.utils.time import filter_datetime_input

xarray_epoch_name = 'time'


# -----------------------------------------------------------------------------
#
# Test Instrument object basics
#
# -----------------------------------------------------------------------------
class TestBasics():
    def setup(self):
        reload(pysat.instruments.pysat_testing)
        """Runs before every method to create a clean testing setup."""
        self.testInst = pysat.Instrument(platform='pysat', name='testing',
                                         num_samples=10,
                                         clean_level='clean',
                                         update_files=True)
        self.ref_time = dt.datetime(2009, 1, 1)
        self.ref_doy = 1
        self.out = None

    def teardown(self):
        """Runs after every method to clean up previous testing."""
        del self.testInst, self.out, self.ref_time, self.ref_doy

    def support_iter_evaluations(self, values, for_loop=False, reverse=False):
        """Supports testing of .next/.prev via dates/files"""
        # first, treat with no processing to provide testing as inputs
        # supplied
        if len(values) == 4:
            # testing by date
            starts = values[0]
            stops = values[1]
            step = values[2]
            width = values[3]
            self.testInst.bounds = (starts, stops, step, width)
        elif len(values) == 6:
            # testing by file
            start_files = values[0]
            starts = values[1]
            stop_files = values[2]
            stops = values[3]
            step = values[4]
            width = values[5]
            self.testInst.bounds = (start_files, stop_files, step, width)

        # create list of dates for consistency of later code
        starts = np.asarray([starts])
        stops = np.asarray([stops])
        if len(starts.shape) > 1:
            starts = starts.squeeze().tolist()
            stops = stops.squeeze().tolist()
        else:
            starts = starts.tolist()
            stops = stops.tolist()

        # iterate until we run out of bounds
        dates = []
        time_range = []
        if for_loop:
            # iterate via for loop option
            for inst in self.testInst:
                dates.append(inst.date)
                time_range.append((inst.index[0],
                                   inst.index[-1]))
        else:
            # .next/.prev iterations
            if reverse:
                iterator = self.testInst.prev
            else:
                iterator = self.testInst.next
            try:
                while True:
                    iterator()
                    dates.append(self.testInst.date)
                    time_range.append((self.testInst.index[0],
                                       self.testInst.index[-1]))
            except StopIteration:
                # reached the end
                pass

        # Deal with file or date iteration, make file inputs same as date for
        # verification purposes.
        if isinstance(step, int):
            step = str(step) + 'D'
        if isinstance(width, int):
            width = dt.timedelta(days=width)

        out = []
        for start, stop in zip(starts, stops):
            tdate = stop - width + dt.timedelta(days=1)
            out.extend(pds.date_range(start, tdate, freq=step).tolist())
        if reverse:
            out = out[::-1]
        assert np.all(dates == out)

        output = {}
        output['expected_times'] = out
        output['observed_times'] = time_range
        output['starts'] = starts
        output['stops'] = stops
        output['width'] = width
        output['step'] = step
        return output

    # -------------------------------------------------------------------------
    #
    # Test basic loads, by date, filename, file id, as well as prev/next
    #
    # -------------------------------------------------------------------------
    def test_basic_instrument_load(self):
        """Test if the correct day is being loaded (checking object date and
        data)."""
        self.testInst.load(self.ref_time.year, self.ref_doy)
        self.out = self.testInst.index[0]
        assert (self.out == self.ref_time)
        self.out = dt.datetime(self.out.year, self.out.month, self.out.day)
        assert (self.out == self.testInst.date)

    def test_basic_instrument_load_two_days(self):
        """Test if the correct day is being loaded (checking object date and
        data)."""
        self.testInst.load(self.ref_time.year, self.ref_doy,
                           self.ref_time.year, self.ref_doy + 2)
        self.out = self.testInst.index[0]
        assert (self.out == self.ref_time)
        self.out = dt.datetime(self.out.year, self.out.month, self.out.day)
        assert (self.out == self.testInst.date)
        self.out = self.testInst.index[-1]
        assert (self.out >= self.ref_time + dt.timedelta(days=1))
        assert (self.out <= self.ref_time + dt.timedelta(days=2))

    def test_basic_instrument_bad_keyword(self):
        """Checks for error when instantiating with bad load_rtn keywords"""
        with pytest.raises(ValueError):
            pysat.Instrument(platform=self.testInst.platform,
                             name=self.testInst.name, num_samples=10,
                             clean_level='clean',
                             unsupported_keyword_yeah=True)

    def test_basic_instrument_load_yr_no_doy(self):
        """Ensure doy required if yr present"""
        with pytest.raises(TypeError) as err:
            self.testInst.load(self.ref_time.year)

        estr = 'Unknown or incomplete input combination.'
        assert str(err).find(estr) >= 0

        return

    @pytest.mark.parametrize('doy', [0, 367, 1000, -1, -10000])
    def test_basic_instrument_load_yr_bad_doy(self, doy):
        """Ensure doy load keyword in valid range"""
        with pytest.raises(ValueError) as err:
            self.testInst.load(self.ref_time.year, doy)
        estr = 'Day of year (doy) is only valid between and '
        assert str(err).find(estr) >= 0

        return

    @pytest.mark.parametrize('end_doy', [0, 367, 1000, -1, -10000])
    def test_basic_instrument_load_yr_bad_end_doy(self, end_doy):
        """Ensure end_doy keyword in valid range"""
        with pytest.raises(ValueError) as err:
            self.testInst.load(self.ref_time.year, 1, end_yr=self.ref_time.year,
                               end_doy=end_doy)
        estr = 'Day of year (end_doy) is only valid between and '
        assert str(err).find(estr) >= 0

        return

    def test_basic_instrument_load_yr_no_end_doy(self):
        """Ensure end_doy required if end_yr present"""
        with pytest.raises(ValueError) as err:
            self.testInst.load(self.ref_time.year, self.ref_doy,
                               self.ref_time.year)
        estr = 'Both end_yr and end_doy must be set'
        assert str(err).find(estr) >= 0

        return

    @pytest.mark.parametrize("input", [{'yr': 2009, 'doy': 1,
                                        'date': dt.datetime(2009, 1, 1)},
                                       {'yr': 2009, 'doy': 1,
                                        'end_date': dt.datetime(2009, 1, 1)},
                                       {'yr': 2009, 'doy': 1,
                                        'fname': 'dummy_str.nofile'},
                                       {'yr': 2009, 'doy': 1,
                                        'stop_fname': 'dummy_str.nofile'},
                                       {'date': dt.datetime(2009, 1, 1),
                                        'fname': 'dummy_str.nofile'},
                                       {'date': dt.datetime(2009, 1, 1),
                                        'stop_fname': 'dummy_str.nofile'},
                                       {'date': dt.datetime(2009, 1, 1),
                                        'fname': 'dummy_str.nofile',
                                        'end_yr': 2009, 'end_doy': 1}])
    def test_basic_instrument_load_mixed_inputs(self, input):
        """Ensure mixed load inputs raise ValueError"""
        with pytest.raises(ValueError) as err:
            self.testInst.load(**input)
        estr = 'An inconsistent set of inputs have been'
        assert str(err).find(estr) >= 0
        return

    def test_basic_instrument_load_no_input(self):
        """Test .load() loads all data"""
        self.testInst.load()
        assert (self.testInst.index[0] == self.testInst.files.start_date)
        assert (self.testInst.index[-1] >= self.testInst.files.stop_date)
        assert (self.testInst.index[-1] <= self.testInst.files.stop_date
                + dt.timedelta(days=1))
        return

    @pytest.mark.parametrize('load_in,verr',
                             [('fname', 'have multi_file_day and load by file'),
                              (None, 'is not supported with multi_file_day')])
    def test_basic_instrument_load_by_file_and_multifile(self, load_in, verr):
        """Ensure some load calls raises ValueError with multi_file_day as True
        """
        self.testInst.multi_file_day = True

        if load_in == 'fname':
            load_kwargs = {load_in: self.testInst.files[0]}
        else:
            load_kwargs = dict()

        with pytest.raises(ValueError) as err:
            self.testInst.load(**load_kwargs)

        assert str(err).find(verr) >= 0

        return

    def test_basic_instrument_load_by_date(self):
        """Test loading by date"""
        self.testInst.load(date=self.ref_time)
        self.out = self.testInst.index[0]
        assert (self.out == self.ref_time)
        self.out = dt.datetime(self.out.year, self.out.month, self.out.day)
        assert (self.out == self.testInst.date)

    def test_basic_instrument_load_by_dates(self):
        """Test date range loading, date and end_date"""
        end_date = self.ref_time + dt.timedelta(days=2)
        self.testInst.load(date=self.ref_time, end_date=end_date)
        self.out = self.testInst.index[0]
        assert (self.out == self.ref_time)
        self.out = dt.datetime(self.out.year, self.out.month, self.out.day)
        assert (self.out == self.testInst.date)
        self.out = self.testInst.index[-1]
        assert (self.out >= self.ref_time + dt.timedelta(days=1))
        assert (self.out <= self.ref_time + dt.timedelta(days=2))

    def test_basic_instrument_load_by_date_with_extra_time(self):
        """Ensure .load(date=date) only uses year, month, day portion of date"""
        # put in a date that has more than year, month, day
        self.testInst.load(date=dt.datetime(2009, 1, 1, 1, 1, 1))
        self.out = self.testInst.index[0]
        assert (self.out == self.ref_time)
        self.out = dt.datetime(self.out.year, self.out.month, self.out.day)
        assert (self.out == self.testInst.date)

    def test_basic_instrument_load_data(self):
        """Test if the correct day is being loaded (checking down to the sec).
        """
        self.testInst.load(self.ref_time.year, self.ref_doy)
        assert (self.testInst.index[0] == self.ref_time)

    def test_basic_instrument_load_leap_year(self):
        """Test if the correct day is being loaded (Leap-Year)."""
        self.ref_time = dt.datetime(2008, 12, 31)
        self.ref_doy = 366
        self.testInst.load(self.ref_time.year, self.ref_doy)
        self.out = self.testInst.index[0]
        assert (self.out == self.ref_time)
        self.out = dt.datetime(self.out.year, self.out.month, self.out.day)
        assert (self.out == self.testInst.date)

    def test_next_load_default(self):
        """Test if first day is loaded by default when first invoking .next.
        """
        self.ref_time = dt.datetime(2008, 1, 1)
        self.testInst.next()
        self.out = self.testInst.index[0]
        assert self.out == self.ref_time
        self.out = dt.datetime(self.out.year, self.out.month, self.out.day)
        assert (self.out == self.testInst.date)

    def test_prev_load_default(self):
        """Test if last day is loaded by default when first invoking .prev.
        """
        self.ref_time = dt.datetime(2010, 12, 31)
        self.testInst.prev()
        self.out = self.testInst.index[0]
        assert self.out == self.ref_time
        self.out = dt.datetime(self.out.year, self.out.month, self.out.day)
        assert (self.out == self.testInst.date)

    def test_next_load_bad_start_file(self):
        """Test Error if trying to iterate when on a file not in iteration list
        """
        self.testInst.load(fname=self.testInst.files[1])
        # set new bounds that doesn't include this date
        self.testInst.bounds = (self.testInst.files[0], self.testInst.files[20],
                                2, 1)
        with pytest.raises(StopIteration) as err:
            self.testInst.next()
        estr = 'Unable to find loaded filename '
        assert str(err).find(estr) >= 0

        return

    def test_prev_load_bad_start_file(self):
        """Test Error if trying to iterate when on a file not in iteration list
        """
        self.testInst.load(fname=self.testInst.files[12])
        # set new bounds that doesn't include this date
        self.testInst.bounds = (self.testInst.files[9], self.testInst.files[20],
                                2, 1)
        with pytest.raises(StopIteration) as err:
            self.testInst.prev()
        estr = 'Unable to find loaded filename '
        assert str(err).find(estr) >= 0

        return

    def test_next_load_bad_start_date(self):
        """Test Error if trying to iterate when on a date not in iteration list
        """
        self.testInst.load(date=self.ref_time)
        # set new bounds that doesn't include this date
        self.testInst.bounds = (self.ref_time + dt.timedelta(days=1),
                                self.ref_time + dt.timedelta(days=10),
                                '2D', dt.timedelta(days=1))

        with pytest.raises(StopIteration) as err:
            self.testInst.next()
        estr = 'Unable to find loaded date '
        assert str(err).find(estr) >= 0

        return

    def test_prev_load_bad_start_date(self):
        """Test Error if trying to iterate when on a date not in iteration list
        """
        self.ref_time = dt.datetime(2008, 1, 2)
        self.testInst.load(date=self.ref_time)
        # set new bounds that doesn't include this date
        self.testInst.bounds = (self.ref_time + dt.timedelta(days=1),
                                self.ref_time + dt.timedelta(days=10),
                                '2D', dt.timedelta(days=1))
        with pytest.raises(StopIteration) as err:
            self.testInst.prev()
        estr = 'Unable to find loaded date '
        assert str(err).find(estr) >= 0

        return

    def test_next_load_empty_iteration(self):
        """Ensure empty iteration list handled ok via .next"""
        self.testInst.bounds = (None, None, '10000D',
                                dt.timedelta(days=10000))
        with pytest.raises(StopIteration) as err:
            self.testInst.next()
        estr = 'File list is empty. '
        assert str(err).find(estr) >= 0

        return

    def test_prev_load_empty_iteration(self):
        """Ensure empty iteration list handled ok via .prev"""
        self.testInst.bounds = (None, None, '10000D',
                                dt.timedelta(days=10000))
        with pytest.raises(StopIteration) as err:
            self.testInst.prev()
        estr = 'File list is empty. '
        assert str(err).find(estr) >= 0

        return

    def test_next_fname_load_default(self):
        """Test next day is being loaded (checking object date)."""
        self.ref_time = dt.datetime(2008, 1, 2)
        self.testInst.load(fname=self.testInst.files[0])
        self.testInst.next()
        self.out = self.testInst.index[0]
        assert (self.out == self.ref_time)
        self.out = dt.datetime(self.out.year, self.out.month, self.out.day)
        assert (self.out == self.testInst.date)

    def test_prev_fname_load_default(self):
        """Test prev day is loaded when invoking .prev."""
        self.ref_time = dt.datetime(2008, 1, 3)
        self.testInst.load(fname=self.testInst.files[3])
        self.testInst.prev()
        self.out = self.testInst.index[0]
        assert (self.out == self.ref_time)
        self.out = dt.datetime(self.out.year, self.out.month, self.out.day)
        assert (self.out == self.testInst.date)

    def test_basic_fname_instrument_load(self):
        """Test loading by filename from attached .files.
        """
        self.ref_time = dt.datetime(2008, 1, 1)
        self.testInst.load(fname=self.testInst.files[0])
        self.out = self.testInst.index[0]
        assert (self.out == self.ref_time)
        self.out = dt.datetime(self.out.year, self.out.month, self.out.day)
        assert (self.out == self.testInst.date)

    def test_filename_load(self):
        """Test if file is loadable by filename, relative to
        top_data_dir/platform/name/tag"""
        self.testInst.load(fname=self.ref_time.strftime('%Y-%m-%d.nofile'))
        assert self.testInst.index[0] == self.ref_time

    def test_filenames_load(self):
        """Test if files are loadable by filenames, relative to
        top_data_dir/platform/name/tag"""
        stop_fname = self.ref_time + dt.timedelta(days=1)
        stop_fname = stop_fname.strftime('%Y-%m-%d.nofile')
        self.testInst.load(fname=self.ref_time.strftime('%Y-%m-%d.nofile'),
                           stop_fname=stop_fname)
        assert self.testInst.index[0] == self.ref_time
        assert self.testInst.index[-1] >= self.ref_time + dt.timedelta(days=1)
        assert self.testInst.index[-1] <= self.ref_time + dt.timedelta(days=2)

    def test_filenames_load_out_of_order(self):
        """Test error raised if fnames out of temporal order"""
        stop_fname = self.ref_time + dt.timedelta(days=1)
        stop_fname = stop_fname.strftime('%Y-%m-%d.nofile')
        with pytest.raises(ValueError) as err:
            check_fname = self.ref_time.strftime('%Y-%m-%d.nofile')
            self.testInst.load(fname=stop_fname,
                               stop_fname=check_fname)
        estr = '`stop_fname` must occur at a later date '
        assert str(err).find(estr) >= 0

    def test_next_filename_load_default(self):
        """Test next day is being loaded (checking object date)."""
        self.testInst.load(fname=self.ref_time.strftime('%Y-%m-%d.nofile'))
        self.testInst.next()
        self.out = self.testInst.index[0]
        assert (self.out == self.ref_time + dt.timedelta(days=1))
        self.out = dt.datetime(self.out.year, self.out.month, self.out.day)
        assert (self.out == self.testInst.date)

    def test_prev_filename_load_default(self):
        """Test prev day is loaded when invoking .prev."""
        self.testInst.load(fname=self.ref_time.strftime('%Y-%m-%d.nofile'))
        self.testInst.prev()
        self.out = self.testInst.index[0]
        assert (self.out == self.ref_time - dt.timedelta(days=1))
        self.out = dt.datetime(self.out.year, self.out.month, self.out.day)
        assert (self.out == self.testInst.date)

    def test_list_files(self):
        files = self.testInst.files.files
        assert isinstance(files, pds.Series)

    def test_remote_file_list(self):
        stop = self.ref_time + dt.timedelta(days=30)
        self.out = self.testInst.remote_file_list(start=self.ref_time,
                                                  stop=stop)
        assert self.out.index[0] == self.ref_time
        assert self.out.index[-1] == stop

    def test_remote_date_range(self):
        stop = self.ref_time + dt.timedelta(days=30)
        self.out = self.testInst.remote_date_range(start=self.ref_time,
                                                   stop=stop)
        assert len(self.out) == 2
        assert self.out[0] == self.ref_time
        assert self.out[-1] == stop

    @pytest.mark.parametrize("file_bounds, non_default",
                             [(False, False), (True, False), (False, True),
                              (True, True)])
    def test_download_updated_files(self, caplog, file_bounds, non_default):
        """Test download_updated_files and default bounds are updated"""
        if file_bounds:
            if non_default:
                # set bounds to second and second to last file
                self.testInst.bounds = (self.testInst.files[1],
                                        self.testInst.files[-2])
            else:
                # set bounds to first and last file
                self.testInst.bounds = (self.testInst.files[0],
                                        self.testInst.files[-1])
        else:
            if non_default:
                # set bounds to first and first date
                self.testInst.bounds = (self.testInst.files.start_date,
                                        self.testInst.files.start_date)

        with caplog.at_level(logging.INFO, logger='pysat'):
            self.testInst.download_updated_files()

        # Test the logging output for the following conditions:
        # - perform a local search,
        # - new files are found,
        # - download new files, and
        # - update local file list.
        assert "local files" in caplog.text
        assert "that are new or updated" in caplog.text
        assert "Downloading data to" in caplog.text
        assert "Updating pysat file list" in caplog.text

        if non_default:
            assert "Updating instrument object bounds " not in caplog.text
        else:
            text = caplog.text
            if file_bounds:
                assert "Updating instrument object bounds by file" in text
            else:
                assert "Updating instrument object bounds by date" in text

    def test_download_recent_data(self, caplog):
        with caplog.at_level(logging.INFO, logger='pysat'):
            self.testInst.download()
        # Tells user that recent data will be downloaded
        assert "most recent data by default" in caplog.text
        # download new files
        assert "Downloading data to" in caplog.text
        # Update local file list
        assert "Updating pysat file list" in caplog.text

    # -------------------------------------------------------------------------
    #
    # Test date helpers
    #
    # -------------------------------------------------------------------------
    def test_today_yesterday_and_tomorrow(self):
        """ Test the correct instantiation of yesterday/today/tomorrow dates
        """
        self.ref_time = dt.datetime.utcnow()
        self.out = dt.datetime(self.ref_time.year, self.ref_time.month,
                               self.ref_time.day)
        assert self.out == self.testInst.today()
        assert self.out - dt.timedelta(days=1) == self.testInst.yesterday()
        assert self.out + dt.timedelta(days=1) == self.testInst.tomorrow()

    @pytest.mark.parametrize("in_time, islist",
                             [(dt.datetime.utcnow(), False),
                              (dt.datetime(2010, 1, 1, 12, tzinfo=dt.timezone(
                                  dt.timedelta(seconds=14400))), False),
                              ([dt.datetime(2010, 1, 1, 12, i,
                                            tzinfo=dt.timezone(
                                                dt.timedelta(seconds=14400)))
                                for i in range(3)], True)])
    def test_filter_datetime(self, in_time, islist):
        """ Test the range of allowed inputs for the Instrument datetime filter
        """
        # Because the input datetime is the middle of the day and the offset
        # is four hours, the reference date and input date are the same
        if islist:
            self.ref_time = [dt.datetime(tt.year, tt.month, tt.day)
                             for tt in in_time]
            self.out = filter_datetime_input(in_time)
        else:
            self.ref_time = [dt.datetime(in_time.year, in_time.month,
                                         in_time.day)]
            self.out = [filter_datetime_input(in_time)]

        # Test for the date values and timezone awareness status
        for i, tt in enumerate(self.out):
            assert self.out[i] == self.ref_time[i]
            assert self.out[i].tzinfo is None or self.out[i].utcoffset() is None

    def test_filtered_date_attribute(self):
        """ Test use of filter during date assignment
        """
        self.ref_time = dt.datetime.utcnow()
        self.out = dt.datetime(self.ref_time.year, self.ref_time.month,
                               self.ref_time.day)
        self.testInst.date = self.ref_time
        assert self.out == self.testInst.date

    # -------------------------------------------------------------------------
    #
    # Test concat_data method
    #
    # -------------------------------------------------------------------------

    @pytest.mark.parametrize("prepend, sort_dim_toggle",
                             [(True, True), (True, False), (False, False)])
    def test_concat_data(self, prepend, sort_dim_toggle):
        """ Test Instrument data concatonation
        """
        # Load a data set to concatonate
        self.testInst.load(self.ref_time.year, self.ref_doy + 1)
        data2 = self.testInst.data
        len2 = len(self.testInst.index)

        # Load a different data set into the instrument
        self.testInst.load(self.ref_time.year, self.ref_doy)
        len1 = len(self.testInst.index)

        # Set the keyword arguments
        kwargs = {'prepend': prepend}
        if sort_dim_toggle:
            if self.testInst.pandas_format:
                kwargs['sort'] = True
            else:
                kwargs['dim'] = 'Epoch2'
                data2 = data2.rename({xarray_epoch_name: 'Epoch2'})
                self.testInst.data = self.testInst.data.rename(
                    {xarray_epoch_name: 'Epoch2'})

        # Concat together
        self.testInst.concat_data(data2, **kwargs)

        if sort_dim_toggle and not self.testInst.pandas_format:
            # Rename to the standard epoch name
            self.testInst.data = self.testInst.data.rename(
                {'Epoch2': xarray_epoch_name})

        # Basic test for concatenation
        self.out = len(self.testInst.index)
        assert (self.out == len1 + len2)

        # Detailed test for concatonation through index
        if prepend:
            assert np.all(self.testInst.index[:len1]
                          > self.testInst.index[len1:])
        else:
            assert np.all(self.testInst.index[:len1]
                          < self.testInst.index[len1:])

        if self.testInst.pandas_format:
            if sort_dim_toggle:
                assert np.all(self.testInst.data.columns
                              == np.sort(data2.columns))
            else:
                assert np.all(self.testInst.data.columns == data2.columns)

    # -------------------------------------------------------------------------
    #
    # Test empty property flags, if True, no data
    #
    # -------------------------------------------------------------------------
    def test_empty_flag_data_empty(self):
        assert self.testInst.empty

    def test_empty_flag_data_not_empty(self):
        self.testInst.load(self.ref_time.year, self.ref_doy)
        assert not self.testInst.empty

    # -------------------------------------------------------------------------
    #
    # Test index attribute, should always be a datetime index
    #
    # -------------------------------------------------------------------------
    def test_index_attribute(self):
        # empty Instrument test
        assert isinstance(self.testInst.index, pds.Index)
        # now repeat the same test but with data loaded
        self.testInst.load(self.ref_time.year, self.ref_doy)
        assert isinstance(self.testInst.index, pds.Index)

    def test_index_return(self):
        # load data
        self.testInst.load(self.ref_time.year, self.ref_doy)
        # ensure we get the index back
        if self.testInst.pandas_format:
            assert np.all(self.testInst.index == self.testInst.data.index)
        else:
<<<<<<< HEAD
            assert np.all(self.testInst.index
                          == self.testInst.data.indexes[xarray_epoch_name])

    # #------------------------------------------------------------------------
    # #
    # # Test custom attributes
    # #
    # #------------------------------------------------------------------------
=======
            assert np.all(self.testInst.index ==
                          self.testInst.data.indexes['time'])

    #--------------------------------------------------------------------------
    #
    # Test custom attributes
    #
    #--------------------------------------------------------------------------



    @raises(AttributeError)
>>>>>>> 2916ff7c
    def test_retrieve_bad_attribute(self):
        with pytest.raises(AttributeError):
            self.testInst.bad_attr

    def test_base_attr(self):
        self.testInst._base_attr
        assert '_base_attr' in dir(self.testInst)

<<<<<<< HEAD
    def test_inst_attributes_not_overridden(self):
        """Test that custom Instrument attributes are not overwritten upon load
        """
        greeting = '... listen!'
        self.testInst.hei = greeting
        self.testInst.load(date=self.ref_time)
        assert self.testInst.hei == greeting

    # -------------------------------------------------------------------------
=======
    # --------------------------------------------------------------------------
>>>>>>> 2916ff7c
    #
    # test textual representations
    #
    # -------------------------------------------------------------------------
    def test_basic_repr(self):
<<<<<<< HEAD
        """The repr output will match the beginning of the str output"""
        self.out = self.testInst.__repr__()
        assert isinstance(self.out, str)
        assert self.out.find("pysat.Instrument(") == 0

    def test_basic_str(self):
        """Check for lines from each decision point in repr"""
        self.out = self.testInst.__str__()
        assert isinstance(self.out, str)
        assert self.out.find('pysat Instrument object') == 0
        # No custom functions
        assert self.out.find('Custom Functions: 0') > 0
        # No orbital info
        assert self.out.find('Orbit Settins') < 0
        # Files exist for test inst
        assert self.out.find('Date Range:') > 0
        # No loaded data
        assert self.out.find('No loaded data') > 0
        assert self.out.find('Number of variables') < 0
        assert self.out.find('uts') < 0

    def test_str_w_orbit(self):
        """Test string output with Orbit data """
        reload(pysat.instruments.pysat_testing)
=======
        """Check for lines from each decision point in repr"""
        output = self.testInst.__str__()
        assert isinstance(output, str)
        assert output.find('pysat Instrument object') > 0
        # No custom functions
        assert output.find('No functions applied') > 0
        # No orbital info
        assert output.find('Orbit properties not set') > 0
        # Files exist for test inst
        assert output.find('Date Range:') > 0
        # No loaded data
        assert output.find('No loaded data') > 0
        assert output.find('Number of variables:') < 0
        assert output.find('dummy') < 0

    def test_repr_w_orbit(self):
        re_load(pysat.instruments.pysat_testing)
>>>>>>> 2916ff7c
        orbit_info = {'index': 'mlt',
                      'kind': 'local time',
                      'period': np.timedelta64(97, 'm')}
        testInst = pysat.Instrument(platform='pysat', name='testing',
                                    num_samples=10,
                                    clean_level='clean',
                                    update_files=True,
                                    orbit_info=orbit_info)

<<<<<<< HEAD
        self.out = testInst.__str__()

        # Check that orbit info is passed through
        assert self.out.find('Orbit Settings') > 0
        assert self.out.find(orbit_info['kind']) > 0
        assert self.out.find('Loaded Orbit Number: 0') > 0

        # Activate orbits, check that message has changed
        testInst.load(self.ref_time.year, self.ref_doy)
        testInst.orbits.next()
        self.out = testInst.__str__()
        assert self.out.find('Loaded Orbit Number: 1') > 0

    def test_str_w_padding(self):
        """Test string output with data padding """
        self.testInst.pad = dt.timedelta(minutes=5)
        self.out = self.testInst.__str__()
        assert self.out.find('Data Padding: 0:05:00') > 0
=======
        output = testInst.__str__()
        # Check that orbit info is passed through
        assert output.find('Orbit properties not set') < 0
        assert output.find('Orbit Kind:') > 0
        assert output.find('Loaded Orbit Number: None') > 0
        # Activate orbits, check that message has changed
        testInst.load(2009, 1)
        testInst.orbits.next()
        output = testInst.__str__()
        assert output.find('Loaded Orbit Number: None') < 0
        assert output.find('Loaded Orbit Number: ') > 0

    def test_repr_w_padding(self):
        self.testInst.pad = pds.DateOffset(minutes=5)
        output = self.testInst.__str__()
        assert output.find('DateOffset: minutes=5') > 0
>>>>>>> 2916ff7c

    def test_str_w_custom_func(self):
        """Test string output with custom function """
        def testfunc(self):
            pass
<<<<<<< HEAD
        self.testInst.custom_attach(testfunc)
        self.out = self.testInst.__str__()
        assert self.out.find('testfunc') > 0

    def test_str_w_load_lots_data(self):
        """Test string output with loaded data """
        self.testInst.load(self.ref_time.year, self.ref_doy)
        self.out = self.testInst.__str__()
        assert self.out.find('Number of variables:') > 0
        assert self.out.find('...') > 0

    def test_str_w_load_less_data(self):
        """Test string output with loaded data """
        # Load the test data
        self.testInst.load(self.ref_time.year, self.ref_doy)

        # Ensure the desired data variable is present and delete all others
        # 4-6 variables are needed to test all lines; choose the lesser limit
        nvar = 4
        self.testInst.data = self.testInst.data[self.testInst.variables[:nvar]]

        # Test output with one data variable
        self.out = self.testInst.__str__()
        assert self.out.find('Number of variables: 4') > 0
        assert self.out.find('Variable Names') > 0
        for n in range(nvar):
            assert self.out.find(self.testInst.variables[n]) > 0
=======
        self.testInst.custom.add(testfunc, 'modify')
        output = self.testInst.__str__()
        assert output.find('testfunc') > 0

    def test_repr_w_load_data(self):
        self.testInst.load(2009, 1)
        output = self.testInst.__str__()
        assert output.find('No loaded data') < 0
        assert output.find('Number of variables:') > 0
        assert output.find('dummy') > 0
>>>>>>> 2916ff7c

    # -------------------------------------------------------------------------
    #
    # test instrument initialization functions
    #
    # -------------------------------------------------------------------------
    def test_instrument_init(self):
        """Test if init function supplied by instrument can modify object"""
        assert self.testInst.new_thing

    def test_custom_instrument_load(self):
        """
        Test if the correct day is being loaded (End-to-End),
        with no instrument file but routines are passed.
        """
        import pysat.instruments.pysat_testing as test
        self.out = pysat.Instrument(inst_module=test, tag='',
                                    clean_level='clean')
        self.ref_time = dt.datetime(2009, 2, 1)
        self.ref_doy = 32
        self.out.load(self.ref_time.year, self.ref_doy)
        assert self.out.date == self.ref_time

    def test_custom_instrument_load_2(self):
        """
        Test if an exception is thrown correctly if there is no
        instrument file and supplied routines are incomplete.
        """
        import pysat.instruments.pysat_testing as test
        del test.list_files

        with pytest.raises(AttributeError):
            pysat.Instrument(inst_module=test, tag='',
                             clean_level='clean')

    def test_custom_instrument_load_3(self):
        """
        Test if an exception is thrown correctly if there is no
        instrument file and supplied routines are incomplete.
        """
        import pysat.instruments.pysat_testing as test
        del test.load

        with pytest.raises(AttributeError):
            pysat.Instrument(inst_module=test, tag='',
                             clean_level='clean')

    # -------------------------------------------------------------------------
    #
    # Test basic data access features, both getting and setting data
    #
    # -------------------------------------------------------------------------
    @pytest.mark.parametrize("labels", [('mlt'),
                                        (['mlt', 'longitude']),
                                        (['longitude', 'mlt'])])
    def test_basic_data_access_by_name(self, labels):
        """Check that data can be accessed at the instrument level"""
        self.testInst.load(self.ref_time.year, self.ref_doy)
        assert np.all(self.testInst[labels] == self.testInst.data[labels])

    @pytest.mark.parametrize("index", [(0),
                                       ([0, 1, 2, 3]),
                                       (slice(0, 10)),
                                       (np.arange(0, 10))])
    def test_data_access_by_indices_and_name(self, index):
        """Check that variables and be accessed by each supported index type"""
        self.testInst.load(self.ref_time.year, self.ref_doy)
        assert np.all(self.testInst[index, 'mlt']
                      == self.testInst.data['mlt'][index])

    def test_data_access_by_row_slicing_and_name_slicing(self):
        """Check that each variable is downsampled """
        self.testInst.load(self.ref_time.year, self.ref_doy)
        result = self.testInst[0:10, :]
        for variable, array in result.items():
            assert len(array) == len(self.testInst.data[variable].values[0:10])
            assert np.all(array == self.testInst.data[variable].values[0:10])

    def test_data_access_by_datetime_and_name(self):
        """Check that datetime can be used to access data"""
        self.testInst.load(self.ref_time.year, self.ref_doy)
        self.out = dt.datetime(2009, 1, 1, 0, 0, 0)
        assert np.all(self.testInst[self.out, 'uts']
                      == self.testInst.data['uts'].values[0])

    def test_data_access_by_datetime_slicing_and_name(self):
        """Check that a slice of datetimes can be used to access data"""
        self.testInst.load(self.ref_time.year, self.ref_doy)
        time_step = (self.testInst.index[1]
                     - self.testInst.index[0]).value / 1.E9
        offset = dt.timedelta(seconds=(10 * time_step))
        start = dt.datetime(2009, 1, 1, 0, 0, 0)
        stop = start + offset
        assert np.all(self.testInst[start:stop, 'uts']
                      == self.testInst.data['uts'].values[0:11])

    def test_setting_data_by_name(self):
        self.testInst.load(self.ref_time.year, self.ref_doy)
        self.testInst['doubleMLT'] = 2. * self.testInst['mlt']
        assert np.all(self.testInst['doubleMLT'] == 2. * self.testInst['mlt'])

    def test_setting_series_data_by_name(self):
        self.testInst.load(self.ref_time.year, self.ref_doy)
        self.testInst['doubleMLT'] = \
            2. * pds.Series(self.testInst['mlt'].values,
                            index=self.testInst.index)
        assert np.all(self.testInst['doubleMLT'] == 2. * self.testInst['mlt'])

        self.testInst['blankMLT'] = pds.Series(None, dtype='float64')
        assert np.all(np.isnan(self.testInst['blankMLT']))

    def test_setting_pandas_dataframe_by_names(self):
        self.testInst.load(self.ref_time.year, self.ref_doy)
        self.testInst[['doubleMLT', 'tripleMLT']] = \
            pds.DataFrame({'doubleMLT': 2. * self.testInst['mlt'].values,
                           'tripleMLT': 3. * self.testInst['mlt'].values},
                          index=self.testInst.index)
        assert np.all(self.testInst['doubleMLT'] == 2. * self.testInst['mlt'])
        assert np.all(self.testInst['tripleMLT'] == 3. * self.testInst['mlt'])

    def test_setting_data_by_name_single_element(self):
        self.testInst.load(self.ref_time.year, self.ref_doy)
        self.testInst['doubleMLT'] = 2.
        assert np.all(self.testInst['doubleMLT'] == 2.)

        self.testInst['nanMLT'] = np.nan
        assert np.all(np.isnan(self.testInst['nanMLT']))

    def test_setting_data_by_name_with_meta(self):
        self.testInst.load(self.ref_time.year, self.ref_doy)
        self.testInst['doubleMLT'] = {'data': 2. * self.testInst['mlt'],
                                      'units': 'hours',
                                      'long_name': 'double trouble'}
        assert np.all(self.testInst['doubleMLT'] == 2. * self.testInst['mlt'])
        assert self.testInst.meta['doubleMLT'].units == 'hours'
        assert self.testInst.meta['doubleMLT'].long_name == 'double trouble'

    def test_setting_partial_data(self):
        self.testInst.load(self.ref_time.year, self.ref_doy)
        self.out = self.testInst
        if self.testInst.pandas_format:
            self.testInst[0:3] = 0
            assert np.all(self.testInst[3:] == self.out[3:])
            assert np.all(self.testInst[0:3] == 0)
        else:
            pytest.skip("This notation does not make sense for xarray")

    @pytest.mark.parametrize("changed,fixed",
                             [(0, slice(1, None)),
                              ([0, 1, 2, 3], slice(4, None)),
                              (slice(0, 10), slice(10, None)),
                              (np.array([0, 1, 2, 3]), slice(4, None)),
                              (dt.datetime(2009, 1, 1), slice(1, None)),
                              (slice(dt.datetime(2009, 1, 1),
                                     dt.datetime(2009, 1, 1, 0, 1)),
                               slice(dt.datetime(2009, 1, 1, 0, 1), None))])
    def test_setting_partial_data_by_inputs(self, changed, fixed):
        """Check that data can be set using each supported input type"""
        self.testInst.load(self.ref_time.year, self.ref_doy)
        self.testInst['doubleMLT'] = 2. * self.testInst['mlt']
        self.testInst[changed, 'doubleMLT'] = 0
        assert np.all(self.testInst[fixed, 'doubleMLT']
                      == 2. * self.testInst[fixed, 'mlt'])
        assert np.all(self.testInst[changed, 'doubleMLT'] == 0)

    def test_setting_partial_data_by_index_and_name(self):
        self.testInst.load(self.ref_time.year, self.ref_doy)
        self.testInst['doubleMLT'] = 2. * self.testInst['mlt']
        self.testInst[self.testInst.index[0:10], 'doubleMLT'] = 0
        assert np.all(self.testInst[10:, 'doubleMLT']
                      == 2. * self.testInst[10:, 'mlt'])
        assert np.all(self.testInst[0:10, 'doubleMLT'] == 0)

    def test_modifying_data_inplace(self):
        self.testInst.load(self.ref_time.year, self.ref_doy)
        self.testInst['doubleMLT'] = 2. * self.testInst['mlt']
        self.testInst['doubleMLT'] += 100
        assert np.all(self.testInst['doubleMLT']
                      == 2. * self.testInst['mlt'] + 100)

    def test_getting_all_data_by_index(self):
        self.testInst.load(self.ref_time.year, self.ref_doy)
        a = self.testInst[[0, 1, 2, 3, 4]]
        if self.testInst.pandas_format:
            assert len(a) == 5
        else:
            assert a.sizes[xarray_epoch_name] == 5

    def test_getting_all_data_by_numpy_array_of_int(self):
        self.testInst.load(self.ref_time.year, self.ref_doy)
        a = self.testInst[np.array([0, 1, 2, 3, 4])]
        if self.testInst.pandas_format:
            assert len(a) == 5
        else:
            assert a.sizes[xarray_epoch_name] == 5

    # -------------------------------------------------------------------------
    #
    # Test variable renaming
    #
    # -------------------------------------------------------------------------

    @pytest.mark.parametrize("values", [{'uts': 'uts1'},
                                        {'uts': 'uts2',
                                         'mlt': 'mlt2'},
                                        {'uts': 'long change with spaces'}])
    def test_basic_variable_renaming(self, values):
        # test single variable
        self.testInst.load(self.ref_time.year, self.ref_doy)
        self.testInst.rename(values)
        for key in values:
            # check for new name
            assert values[key] in self.testInst.data
            assert values[key] in self.testInst.meta
            # ensure old name not present
            assert key not in self.testInst.data
            assert key not in self.testInst.meta

    @pytest.mark.parametrize("values", [{'help': 'I need somebody'},
                                        {'UTS': 'litte_uts'},
                                        {'utS': 'uts1'},
                                        {'utS': 'uts'}])
    def test_unknown_variable_error_renaming(self, values):
        # check for error for unknown variable name
        self.testInst.load(self.ref_time.year, self.ref_doy)
        with pytest.raises(ValueError):
            self.testInst.rename(values)

    @pytest.mark.parametrize("values", [{'uts': 'UTS1'},
                                        {'uts': 'UTs2',
                                         'mlt': 'Mlt2'},
                                        {'uts': 'Long Change with spaces'}])
    def test_basic_variable_renaming_lowercase(self, values):
        # test single variable
        self.testInst.load(self.ref_time.year, self.ref_doy)
        self.testInst.rename(values, lowercase_data_labels=True)
        for key in values:
            # check for new name
            assert values[key].lower() in self.testInst.data
            assert values[key].lower() in self.testInst.meta
            # ensure case retained in meta
            assert values[key] == self.testInst.meta[values[key]].name
            # ensure old name not present
            assert key not in self.testInst.data
            assert key not in self.testInst.meta

    @pytest.mark.parametrize("values", [{'profiles': {'density': 'ionization'}},
                                        {'profiles': {'density': 'mass'},
                                         'alt_profiles':
                                             {'density': 'volume'}}])
    def test_ho_pandas_variable_renaming(self, values):
        # check for pysat_testing2d instrument
        if self.testInst.platform == 'pysat':
            if self.testInst.name == 'testing2d':
                self.testInst.load(self.ref_time.year, self.ref_doy)
                self.testInst.rename(values)
                for key in values:
                    for ikey in values[key]:
                        # check column name unchanged
                        assert key in self.testInst.data
                        assert key in self.testInst.meta
                        # check for new name in HO data
                        assert values[key][ikey] in self.testInst[0, key]
                        check_var = self.testInst.meta[key]['children']
                        assert values[key][ikey] in check_var
                        # ensure old name not present
                        assert ikey not in self.testInst[0, key]
                        check_var = self.testInst.meta[key]['children']
                        assert ikey not in check_var

    @pytest.mark.parametrize("values", [{'profiles':
                                        {'help': 'I need somebody'}},
                                        {'fake_profi':
                                        {'help': 'Not just anybody'}},
                                        {'wrong_profile':
                                        {'help': 'You know I need someone'},
                                         'fake_profiles':
                                        {'Beatles': 'help!'},
                                         'profiles':
                                        {'density': 'valid_change'}},
                                        {'fake_profile':
                                        {'density': 'valid HO change'}},
                                        {'Nope_profiles':
                                        {'density': 'valid_HO_change'}}])
    def test_ho_pandas_unknown_variable_error_renaming(self, values):
        # check for pysat_testing2d instrument
        if self.testInst.platform == 'pysat':
            if self.testInst.name == 'testing2d':
                self.testInst.load(self.ref_time.year, self.ref_doy)
                # check for error for unknown column or HO variable name
                with pytest.raises(ValueError):
                    self.testInst.rename(values)

    @pytest.mark.parametrize("values", [{'profiles': {'density': 'Ionization'}},
                                        {'profiles': {'density': 'MASa'},
                                         'alt_profiles':
                                             {'density': 'VoLuMe'}}])
    def test_ho_pandas_variable_renaming_lowercase(self, values):
        # check for pysat_testing2d instrument
        if self.testInst.platform == 'pysat':
            if self.testInst.name == 'testing2d':
                self.testInst.load(self.ref_time.year, self.ref_doy)
                self.testInst.rename(values)
                for key in values:
                    for ikey in values[key]:
                        # check column name unchanged
                        assert key in self.testInst.data
                        assert key in self.testInst.meta
                        # check for new name in HO data
                        test_val = values[key][ikey]
                        assert test_val in self.testInst[0, key]
                        check_var = self.testInst.meta[key]['children']
                        # case insensitive check
                        assert values[key][ikey] in check_var
                        # ensure new case in there
                        check_var = check_var[values[key][ikey]].name
                        assert values[key][ikey] == check_var
                        # ensure old name not present
                        assert ikey not in self.testInst[0, key]
                        check_var = self.testInst.meta[key]['children']
                        assert ikey not in check_var

    # -------------------------------------------------------------------------
    #
    # Test iteration behaviors
    #
    # -------------------------------------------------------------------------
    def test_list_comprehension(self):
        """Test list comprehensions for length, uniqueness, post iteration data
        """
        self.testInst.bounds = (self.testInst.files.files.index[0],
                                self.testInst.files.files.index[9])
        # ensure no data to begin
        assert self.testInst.empty
        # perform comprehension and ensure there are as many as there should be
        insts = [inst for inst in self.testInst]
        assert len(insts) == 10
        # get list of dates
        dates = pds.Series([inst.date for inst in insts])
        assert dates.is_monotonic_increasing
        # dates are unique
        assert np.all(np.unique(dates) == dates.values)
        # iteration instruments are not the same as original
        for inst in insts:
            assert not (inst is self.testInst)
        # check there is data after iteration
        assert not self.testInst.empty

        return

    def test_left_bounds_with_prev(self):
        """Test if passing bounds raises StopIteration."""
        # load first data
        self.testInst.next()
        with pytest.raises(StopIteration):
            # go back to no data
            self.testInst.prev()

    def test_right_bounds_with_next(self):
        """Test if passing bounds raises StopIteration."""
        # load last data
        self.testInst.prev()
        with pytest.raises(StopIteration):
            # move on to future data that doesn't exist
            self.testInst.next()

    def test_set_bounds_with_frequency(self):
        """Test setting bounds with non-default step"""
        start = self.ref_time
        stop = self.ref_time + dt.timedelta(days=14)
        self.testInst.bounds = (start, stop, 'M')
        assert np.all(self.testInst._iter_list
                      == pds.date_range(start, stop, freq='M').tolist())

    def test_iterate_bounds_with_frequency(self):
        """Test iterating bounds with non-default step"""
        start = self.ref_time
        stop = self.ref_time + dt.timedelta(days=15)
        self.testInst.bounds = (start, stop, '2D')
        dates = []
        for inst in self.testInst:
            dates.append(inst.date)
        out = pds.date_range(start, stop, freq='2D').tolist()
        assert np.all(dates == out)

    def test_set_bounds_with_frequency_and_width(self):
        """Set date bounds with step/width>1"""
        start = self.ref_time
        stop = self.ref_time + pds.DateOffset(months=11, days=25)
        stop = stop.to_pydatetime()
        self.testInst.bounds = (start, stop, '10D', dt.timedelta(days=10))
        assert np.all(self.testInst._iter_list
                      == pds.date_range(start, stop, freq='10D').tolist())

    def verify_inclusive_iteration(self, out, forward=True):
        """Verify loaded dates for inclusive iteration, forward or backward"""
        if forward:
            # verify range of loaded data when iterating forward
            for i, trange in enumerate(out['observed_times']):
                # determine which range we are in
                b_range = 0
                while out['expected_times'][i] > out['stops'][b_range]:
                    b_range += 1
                # check loaded range is correct
                assert trange[0] == out['expected_times'][i]
                check = out['expected_times'][i] + out['width']
                check -= dt.timedelta(days=1)
                assert trange[1] > check
                check = out['stops'][b_range] + dt.timedelta(days=1)
                assert trange[1] < check
        else:
            # verify range of loaded data when going backwards
            for i, trange in enumerate(out['observed_times']):
                # determine which range we are in
                b_range = 0
                while out['expected_times'][i] > out['stops'][b_range]:
                    b_range += 1
                # check start against expectations
                assert trange[0] == out['expected_times'][i]
                # check end against expectations
                check = out['expected_times'][i] + out['width']
                check -= dt.timedelta(days=1)
                assert trange[1] > check
                check = out['stops'][b_range] + dt.timedelta(days=1)
                assert trange[1] < check
                if i == 0:
                    # check first load is before end of bounds
                    check = out['stops'][b_range] - out['width']
                    check += dt.timedelta(days=1)
                    assert trange[0] == check
                    assert trange[1] > out['stops'][b_range]
                    check = out['stops'][b_range] + dt.timedelta(days=1)
                    assert trange[1] < check
                elif i == len(out['observed_times']) - 1:
                    # last load at start of bounds
                    assert trange[0] == out['starts'][b_range]
                    assert trange[1] > out['starts'][b_range]
                    assert trange[1] < out['starts'][b_range] + out['width']

        return

    def verify_exclusive_iteration(self, out, forward=True):
        """Verify loaded dates for exclusive iteration, forward or backward"""
        # verify range of loaded data
        if forward:
            for i, trange in enumerate(out['observed_times']):
                # determine which range we are in
                b_range = 0
                while out['expected_times'][i] > out['stops'][b_range]:
                    b_range += 1
                # check loaded range is correct
                assert trange[0] == out['expected_times'][i]
                check = out['expected_times'][i] + out['width']
                check -= dt.timedelta(days=1)
                assert trange[1] > check
                assert trange[1] < out['stops'][b_range]

        else:

            for i, trange in enumerate(out['observed_times']):
                # determine which range we are in
                b_range = 0
                while out['expected_times'][i] > out['stops'][b_range]:
                    b_range += 1
                # check start against expectations
                assert trange[0] == out['expected_times'][i]
                # check end against expectations
                check = out['expected_times'][i] + out['width']
                check -= dt.timedelta(days=1)
                assert trange[1] > check
                check = out['stops'][b_range] + dt.timedelta(days=1)
                assert trange[1] < check
                if i == 0:
                    # check first load is before end of bounds
                    check = out['stops'][b_range] - out['width']
                    check += dt.timedelta(days=1)
                    assert trange[0] < check
                    assert trange[1] < out['stops'][b_range]
                elif i == len(out['observed_times']) - 1:
                    # last load at start of bounds
                    assert trange[0] == out['starts'][b_range]
                    assert trange[1] > out['starts'][b_range]
                    assert trange[1] < out['starts'][b_range] + out['width']

        return

    @pytest.mark.parametrize("values", [(dt.datetime(2009, 1, 1),
                                         dt.datetime(2009, 1, 3), '2D',
                                         dt.timedelta(days=2)),
                                        (dt.datetime(2009, 1, 1),
                                         dt.datetime(2009, 1, 4), '2D',
                                         dt.timedelta(days=3)),
                                        (dt.datetime(2009, 1, 1),
                                         dt.datetime(2009, 1, 5), '3D',
                                         dt.timedelta(days=1)),
                                        (dt.datetime(2009, 1, 1),
                                         dt.datetime(2009, 1, 17), '5D',
                                         dt.timedelta(days=1))
                                        ])
    def test_iterate_bounds_with_frequency_and_width(self, values):
        """Iterate via date with mixed step/width, excludes stop date"""
        out = self.support_iter_evaluations(values, for_loop=True)
        # verify range of loaded data
        self.verify_exclusive_iteration(out, forward=True)

        return

    @pytest.mark.parametrize("values", [(dt.datetime(2009, 1, 1),
                                         dt.datetime(2009, 1, 4), '2D',
                                         dt.timedelta(days=2)),
                                        (dt.datetime(2009, 1, 1),
                                         dt.datetime(2009, 1, 4), '3D',
                                         dt.timedelta(days=1)),
                                        (dt.datetime(2009, 1, 1),
                                         dt.datetime(2009, 1, 4), '1D',
                                         dt.timedelta(days=4)),
                                        (dt.datetime(2009, 1, 1),
                                         dt.datetime(2009, 1, 5), '4D',
                                         dt.timedelta(days=1)),
                                        (dt.datetime(2009, 1, 1),
                                         dt.datetime(2009, 1, 5), '2D',
                                         dt.timedelta(days=3)),
                                        (dt.datetime(2009, 1, 1),
                                         dt.datetime(2009, 1, 5), '3D',
                                         dt.timedelta(days=2))])
    def test_iterate_bounds_with_frequency_and_width_incl(self, values):
        """Iterate via date with mixed step/width, includes stop date"""
        out = self.support_iter_evaluations(values, for_loop=True)
        # verify range of loaded data
        self.verify_inclusive_iteration(out, forward=True)

        return

    @pytest.mark.parametrize("values", [(dt.datetime(2009, 1, 1),
                                         dt.datetime(2009, 1, 10), '2D',
                                         dt.timedelta(days=2)),
                                        (dt.datetime(2009, 1, 1),
                                         dt.datetime(2009, 1, 9), '4D',
                                         dt.timedelta(days=1)),
                                        (dt.datetime(2009, 1, 1),
                                         dt.datetime(2009, 1, 11), '1D',
                                         dt.timedelta(days=3)),
                                        (dt.datetime(2009, 1, 1),
                                         dt.datetime(2009, 1, 11), '1D',
                                         dt.timedelta(days=11)),
                                        ])
    def test_next_date_with_frequency_and_width_incl(self, values):
        """Test .next() via date step/width>1, includes stop date"""
        out = self.support_iter_evaluations(values)
        # verify range of loaded data
        self.verify_inclusive_iteration(out, forward=True)

        return

    @pytest.mark.parametrize("values", [(dt.datetime(2009, 1, 1),
                                         dt.datetime(2009, 1, 11), '2D',
                                         dt.timedelta(days=2)),
                                        (dt.datetime(2009, 1, 1),
                                         dt.datetime(2009, 1, 12), '2D',
                                         dt.timedelta(days=3)),
                                        (dt.datetime(2009, 1, 1),
                                         dt.datetime(2009, 1, 13), '3D',
                                         dt.timedelta(days=2)),
                                        (dt.datetime(2009, 1, 1),
                                         dt.datetime(2009, 1, 3), '4D',
                                         dt.timedelta(days=2)),
                                        (dt.datetime(2009, 1, 1),
                                         dt.datetime(2009, 1, 12), '2D',
                                         dt.timedelta(days=1))])
    def test_next_date_with_frequency_and_width(self, values):
        """Test .next() via date step/width>1, excludes stop date"""
        out = self.support_iter_evaluations(values)
        # verify range of loaded data
        self.verify_exclusive_iteration(out, forward=True)

        return

    @pytest.mark.parametrize("values", [((dt.datetime(2009, 1, 1),
                                          dt.datetime(2009, 1, 10)),
                                         (dt.datetime(2009, 1, 4),
                                          dt.datetime(2009, 1, 13)),
                                         '2D',
                                         dt.timedelta(days=2)),
                                        ((dt.datetime(2009, 1, 1),
                                          dt.datetime(2009, 1, 10)),
                                         (dt.datetime(2009, 1, 7),
                                          dt.datetime(2009, 1, 16)),
                                         '3D',
                                         dt.timedelta(days=1)),
                                        ((dt.datetime(2009, 1, 1),
                                          dt.datetime(2009, 1, 10)),
                                         (dt.datetime(2009, 1, 6),
                                          dt.datetime(2009, 1, 15)),
                                         '2D',
                                         dt.timedelta(days=4))
                                        ])
    def test_next_date_season_frequency_and_width_incl(self, values):
        """Test .next() via date season step/width>1, includes stop date"""
        out = self.support_iter_evaluations(values)
        # verify range of loaded data
        self.verify_inclusive_iteration(out, forward=True)

        return

    @pytest.mark.parametrize("values", [((dt.datetime(2009, 1, 1),
                                          dt.datetime(2009, 1, 10)),
                                         (dt.datetime(2009, 1, 3),
                                          dt.datetime(2009, 1, 12)),
                                         '2D',
                                         dt.timedelta(days=2)),
                                        ((dt.datetime(2009, 1, 1),
                                          dt.datetime(2009, 1, 10)),
                                         (dt.datetime(2009, 1, 6),
                                          dt.datetime(2009, 1, 15)),
                                         '3D',
                                         dt.timedelta(days=1)),
                                        ((dt.datetime(2009, 1, 1),
                                          dt.datetime(2009, 1, 10)),
                                         (dt.datetime(2009, 1, 7),
                                          dt.datetime(2009, 1, 16)),
                                         '2D',
                                         dt.timedelta(days=4))
                                        ])
    def test_next_date_season_frequency_and_width(self, values):
        """Test .next() via date season step/width>1, excludes stop date"""
        out = self.support_iter_evaluations(values)
        # verify range of loaded data
        self.verify_exclusive_iteration(out, forward=True)

        return

    @pytest.mark.parametrize("values", [(dt.datetime(2009, 1, 1),
                                         dt.datetime(2009, 1, 10), '2D',
                                         dt.timedelta(days=2)),
                                        (dt.datetime(2009, 1, 1),
                                         dt.datetime(2009, 1, 9), '4D',
                                         dt.timedelta(days=1)),
                                        (dt.datetime(2009, 1, 1),
                                         dt.datetime(2009, 1, 11), '1D',
                                         dt.timedelta(days=3)),
                                        (dt.datetime(2009, 1, 1),
                                         dt.datetime(2009, 1, 11), '1D',
                                         dt.timedelta(days=11)),
                                        ])
    def test_prev_date_with_frequency_and_width_incl(self, values):
        """Test .prev() via date step/width>1, includes stop date"""
        out = self.support_iter_evaluations(values, reverse=True)
        # verify range of loaded data
        self.verify_inclusive_iteration(out, forward=False)

        return

    @pytest.mark.parametrize("values", [(dt.datetime(2009, 1, 1),
                                         dt.datetime(2009, 1, 11), '2D',
                                         dt.timedelta(days=2)),
                                        (dt.datetime(2009, 1, 1),
                                         dt.datetime(2009, 1, 12), '2D',
                                         dt.timedelta(days=3)),
                                        (dt.datetime(2009, 1, 1),
                                         dt.datetime(2009, 1, 13), '3D',
                                         dt.timedelta(days=2)),
                                        (dt.datetime(2009, 1, 1),
                                         dt.datetime(2009, 1, 3), '4D',
                                         dt.timedelta(days=2)),
                                        (dt.datetime(2009, 1, 1),
                                         dt.datetime(2009, 1, 12), '2D',
                                         dt.timedelta(days=1))])
    def test_prev_date_with_frequency_and_width(self, values):
        """Test .prev() via date step/width>1, excludes stop date"""
        out = self.support_iter_evaluations(values, reverse=True)
        # verify range of loaded data
        self.verify_exclusive_iteration(out, forward=False)

        return

    @pytest.mark.parametrize("values", [((dt.datetime(2009, 1, 1),
                                          dt.datetime(2009, 1, 10)),
                                         (dt.datetime(2009, 1, 4),
                                          dt.datetime(2009, 1, 13)),
                                         '2D',
                                         dt.timedelta(days=2)),
                                        ((dt.datetime(2009, 1, 1),
                                          dt.datetime(2009, 1, 10)),
                                         (dt.datetime(2009, 1, 7),
                                          dt.datetime(2009, 1, 16)),
                                         '3D',
                                         dt.timedelta(days=1)),
                                        ((dt.datetime(2009, 1, 1),
                                          dt.datetime(2009, 1, 10)),
                                         (dt.datetime(2009, 1, 6),
                                          dt.datetime(2009, 1, 15)),
                                         '2D',
                                         dt.timedelta(days=4))
                                        ])
    def test_prev_date_season_frequency_and_width_incl(self, values):
        """Test .prev() via date season step/width>1, includes stop date"""
        out = self.support_iter_evaluations(values, reverse=True)
        # verify range of loaded data
        self.verify_inclusive_iteration(out, forward=False)

        return

    @pytest.mark.parametrize("values", [((dt.datetime(2009, 1, 1),
                                          dt.datetime(2009, 1, 10)),
                                         (dt.datetime(2009, 1, 3),
                                          dt.datetime(2009, 1, 12)),
                                         '2D',
                                         dt.timedelta(days=2)),
                                        ((dt.datetime(2009, 1, 1),
                                          dt.datetime(2009, 1, 10)),
                                         (dt.datetime(2009, 1, 6),
                                          dt.datetime(2009, 1, 15)),
                                         '3D',
                                         dt.timedelta(days=1)),
                                        ((dt.datetime(2009, 1, 1),
                                          dt.datetime(2009, 1, 10)),
                                         (dt.datetime(2009, 1, 7),
                                          dt.datetime(2009, 1, 16)),
                                         '2D',
                                         dt.timedelta(days=4))
                                        ])
    def test_prev_date_season_frequency_and_width(self, values):
        """Test .prev() via date season step/width>1, excludes stop date"""
        out = self.support_iter_evaluations(values, reverse=True)
        # verify range of loaded data
        self.verify_exclusive_iteration(out, forward=False)

        return

    def test_set_bounds_too_few(self):
        start = dt.datetime(2009, 1, 1)
        with pytest.raises(ValueError):
            self.testInst.bounds = [start]

    def test_set_bounds_mixed(self):
        start = dt.datetime(2009, 1, 1)
        with pytest.raises(ValueError):
            self.testInst.bounds = [start, '2009-01-01.nofile']

    def test_set_bounds_wrong_type(self):
        """Test Exception when setting bounds with inconsistent types"""
        start = dt.datetime(2009, 1, 1)
        with pytest.raises(ValueError):
            self.testInst.bounds = [start, 1]

    def test_set_bounds_mixed_iterable(self):
        start = [dt.datetime(2009, 1, 1)] * 2
        with pytest.raises(ValueError):
            self.testInst.bounds = [start, '2009-01-01.nofile']

    def test_set_bounds_mixed_iterabless(self):
        start = [dt.datetime(2009, 1, 1)] * 2
        with pytest.raises(ValueError):
            self.testInst.bounds = [start, [dt.datetime(2009, 1, 1),
                                            '2009-01-01.nofile']]

    def test_set_bounds_string_default_start(self):
        self.testInst.bounds = [None, '2009-01-01.nofile']
        assert self.testInst.bounds[0][0] == self.testInst.files[0]

    def test_set_bounds_string_default_end(self):
        self.testInst.bounds = ['2009-01-01.nofile', None]
        assert self.testInst.bounds[1][0] == self.testInst.files[-1]

    def test_set_bounds_too_many(self):
        """Ensure error if too many inputs to inst.bounds"""
        start = dt.datetime(2009, 1, 1)
        stop = dt.datetime(2009, 1, 1)
        width = dt.timedelta(days=1)
        with pytest.raises(ValueError) as err:
            self.testInst.bounds = [start, stop, '1D', width, False]
        estr = 'Too many input arguments.'
        assert str(err).find(estr) >= 0

    def test_set_bounds_by_date(self):
        """Test setting bounds with datetimes over simple range"""
        start = dt.datetime(2009, 1, 1)
        stop = dt.datetime(2009, 1, 15)
        self.testInst.bounds = (start, stop)
        assert np.all(self.testInst._iter_list
                      == pds.date_range(start, stop).tolist())

    def test_set_bounds_by_date_wrong_order(self):
        """Test error if bounds assignment has stop date before start"""
        start = dt.datetime(2009, 1, 15)
        stop = dt.datetime(2009, 1, 1)
        with pytest.raises(Exception) as err:
            self.testInst.bounds = (start, stop)
        estr = 'Bounds must be set in increasing'
        assert str(err).find(estr) >= 0

    def test_set_bounds_by_default_dates(self):
        """Verify bounds behavior with default date related inputs"""
        start = self.testInst.files.start_date
        stop = self.testInst.files.stop_date
        full_list = pds.date_range(start, stop).tolist()
        self.testInst.bounds = (None, None)
        assert np.all(self.testInst._iter_list == full_list)
        self.testInst.bounds = None
        assert np.all(self.testInst._iter_list == full_list)
        self.testInst.bounds = (start, None)
        assert np.all(self.testInst._iter_list == full_list)
        self.testInst.bounds = (None, stop)
        assert np.all(self.testInst._iter_list == full_list)

    def test_set_bounds_by_date_extra_time(self):
        start = dt.datetime(2009, 1, 1, 1, 10)
        stop = dt.datetime(2009, 1, 15, 1, 10)
        self.testInst.bounds = (start, stop)
        start = filter_datetime_input(start)
        stop = filter_datetime_input(stop)
        assert np.all(self.testInst._iter_list
                      == pds.date_range(start, stop).tolist())

    @pytest.mark.parametrize("start,stop", [(dt.datetime(2008, 1, 1),
                                             dt.datetime(2010, 12, 31)),
                                            (dt.datetime(2009, 1, 1),
                                             dt.datetime(2009, 1, 15))
                                            ])
    def test_iterate_over_bounds_set_by_date(self, start, stop):
        """Test iterating over bounds via single date range"""
        self.testInst.bounds = (start, stop)
        dates = []
        for inst in self.testInst:
            dates.append(inst.date)
        out = pds.date_range(start, stop).tolist()
        assert np.all(dates == out)

    def test_iterate_over_default_bounds(self):
        start = self.testInst.files.start_date
        stop = self.testInst.files.stop_date
        self.testInst.bounds = (None, None)
        dates = []
        for inst in self.testInst:
            dates.append(inst.date)
        out = pds.date_range(start, stop).tolist()
        assert np.all(dates == out)

    def test_set_bounds_by_date_season(self):
        start = [dt.datetime(2009, 1, 1), dt.datetime(2009, 2, 1)]
        stop = [dt.datetime(2009, 1, 15), dt.datetime(2009, 2, 15)]
        self.testInst.bounds = (start, stop)
        out = pds.date_range(start[0], stop[0]).tolist()
        out.extend(pds.date_range(start[1], stop[1]).tolist())
        assert np.all(self.testInst._iter_list == out)

    def test_set_bounds_by_date_season_wrong_order(self):
        """Test error if bounds season assignment has stop date before start"""
        start = [dt.datetime(2009, 1, 1), dt.datetime(2009, 2, 1)]
        stop = [dt.datetime(2009, 1, 12), dt.datetime(2009, 1, 15)]
        with pytest.raises(Exception) as err:
            self.testInst.bounds = (start, stop)
        estr = 'Bounds must be set in increasing'
        assert str(err).find(estr) >= 0

    def test_set_bounds_by_date_season_extra_time(self):
        start = [dt.datetime(2009, 1, 1, 1, 10),
                 dt.datetime(2009, 2, 1, 1, 10)]
        stop = [dt.datetime(2009, 1, 15, 1, 10),
                dt.datetime(2009, 2, 15, 1, 10)]
        self.testInst.bounds = (start, stop)
        start = filter_datetime_input(start)
        stop = filter_datetime_input(stop)
        out = pds.date_range(start[0], stop[0]).tolist()
        out.extend(pds.date_range(start[1], stop[1]).tolist())
        assert np.all(self.testInst._iter_list == out)

    def test_iterate_over_bounds_set_by_date_season(self):
        start = [dt.datetime(2009, 1, 1), dt.datetime(2009, 2, 1)]
        stop = [dt.datetime(2009, 1, 15), dt.datetime(2009, 2, 15)]
        self.testInst.bounds = (start, stop)
        dates = []
        for inst in self.testInst:
            dates.append(inst.date)
        out = pds.date_range(start[0], stop[0]).tolist()
        out.extend(pds.date_range(start[1], stop[1]).tolist())
        assert np.all(dates == out)

    @pytest.mark.parametrize("values", [((dt.datetime(2009, 1, 1),
                                          dt.datetime(2009, 1, 10)),
                                         (dt.datetime(2009, 1, 3),
                                          dt.datetime(2009, 1, 12)),
                                         '2D',
                                         dt.timedelta(days=2)),
                                        ((dt.datetime(2009, 1, 1),
                                          dt.datetime(2009, 1, 10)),
                                         (dt.datetime(2009, 1, 6),
                                          dt.datetime(2009, 1, 15)),
                                         '3D',
                                         dt.timedelta(days=1)),
                                        ((dt.datetime(2009, 1, 1),
                                          dt.datetime(2009, 1, 10)),
                                         (dt.datetime(2009, 1, 7),
                                          dt.datetime(2009, 1, 16)),
                                         '2D',
                                         dt.timedelta(days=4))
                                        ])
    def test_iterate_over_bounds_set_by_date_season_step_width(self, values):
        """Iterate over season, step/width > 1, excludes stop bounds"""

        out = self.support_iter_evaluations(values, for_loop=True)
        # verify range of loaded data
        self.verify_exclusive_iteration(out, forward=True)

        return

    @pytest.mark.parametrize("values", [((dt.datetime(2009, 1, 1),
                                          dt.datetime(2009, 1, 10)),
                                         (dt.datetime(2009, 1, 4),
                                          dt.datetime(2009, 1, 13)),
                                         '2D',
                                         dt.timedelta(days=2)),
                                        ((dt.datetime(2009, 1, 1),
                                          dt.datetime(2009, 1, 10)),
                                         (dt.datetime(2009, 1, 7),
                                          dt.datetime(2009, 1, 16)),
                                         '3D',
                                         dt.timedelta(days=1)),
                                        ((dt.datetime(2009, 1, 1),
                                          dt.datetime(2009, 1, 10)),
                                         (dt.datetime(2009, 1, 6),
                                          dt.datetime(2009, 1, 15)),
                                         '2D',
                                         dt.timedelta(days=4))
                                        ])
    def test_iterate_bounds_set_by_date_season_step_width_incl(self, values):
        """Iterate over season, step/width > 1, includes stop bounds"""
        out = self.support_iter_evaluations(values, for_loop=True)
        # verify range of loaded data
        self.verify_inclusive_iteration(out, forward=True)

        return

    def test_iterate_over_bounds_set_by_date_season_extra_time(self):
        start = [dt.datetime(2009, 1, 1, 1, 10),
                 dt.datetime(2009, 2, 1, 1, 10)]
        stop = [dt.datetime(2009, 1, 15, 1, 10),
                dt.datetime(2009, 2, 15, 1, 10)]
        self.testInst.bounds = (start, stop)
        # filter
        start = filter_datetime_input(start)
        stop = filter_datetime_input(stop)
        # iterate
        dates = []
        for inst in self.testInst:
            dates.append(inst.date)
        out = pds.date_range(start[0], stop[0]).tolist()
        out.extend(pds.date_range(start[1], stop[1]).tolist())
        assert np.all(dates == out)

    def test_set_bounds_by_fname(self):
        start = '2009-01-01.nofile'
        stop = '2009-01-03.nofile'
        self.testInst.bounds = (start, stop)
        assert np.all(self.testInst._iter_list
                      == ['2009-01-01.nofile', '2009-01-02.nofile',
                          '2009-01-03.nofile'])

    def test_iterate_over_bounds_set_by_fname(self):
        start = '2009-01-01.nofile'
        stop = '2009-01-15.nofile'
        start_d = dt.datetime(2009, 1, 1)
        stop_d = dt.datetime(2009, 1, 15)
        self.testInst.bounds = (start, stop)
        dates = []
        for inst in self.testInst:
            dates.append(inst.date)
        out = pds.date_range(start_d, stop_d).tolist()
        assert np.all(dates == out)

    def test_set_bounds_by_fname_wrong_order(self):
        """Test for error if stop file before start file"""
        start = '2009-01-13.nofile'
        stop = '2009-01-01.nofile'
        with pytest.raises(Exception) as err:
            self.testInst.bounds = (start, stop)
        estr = 'Bounds must be in increasing date'
        assert str(err).find(estr) >= 0
        return

    def test_iterate_over_bounds_set_by_fname_via_next(self):
        start = '2009-01-01.nofile'
        stop = '2009-01-15.nofile'
        start_d = dt.datetime(2009, 1, 1)
        stop_d = dt.datetime(2009, 1, 15)
        self.testInst.bounds = (start, stop)
        dates = []
        loop_next = True
        while loop_next:
            try:
                self.testInst.next()
                dates.append(self.testInst.date)
            except StopIteration:
                loop_next = False
        out = pds.date_range(start_d, stop_d).tolist()
        assert np.all(dates == out)

    def test_iterate_over_bounds_set_by_fname_via_prev(self):
        start = '2009-01-01.nofile'
        stop = '2009-01-15.nofile'
        start_d = dt.datetime(2009, 1, 1)
        stop_d = dt.datetime(2009, 1, 15)
        self.testInst.bounds = (start, stop)
        dates = []
        loop = True
        while loop:
            try:
                self.testInst.prev()
                dates.append(self.testInst.date)
            except StopIteration:
                loop = False
        out = pds.date_range(start_d, stop_d).tolist()
        assert np.all(dates == out[::-1])

    def test_set_bounds_by_fname_season(self):
        start = ['2009-01-01.nofile', '2009-02-01.nofile']
        stop = ['2009-01-03.nofile', '2009-02-03.nofile']
        self.testInst.bounds = (start, stop)
        assert np.all(self.testInst._iter_list
                      == ['2009-01-01.nofile', '2009-01-02.nofile',
                          '2009-01-03.nofile', '2009-02-01.nofile',
                          '2009-02-02.nofile', '2009-02-03.nofile'])

    def test_set_bounds_by_fname_season_wrong_order(self):
        """Test for error if stop file before start file, season"""

        start = ['2009-01-01.nofile', '2009-02-03.nofile']
        stop = ['2009-01-03.nofile', '2009-02-01.nofile']
        with pytest.raises(Exception) as err:
            self.testInst.bounds = (start, stop)
        estr = 'Bounds must be in increasing date'
        assert str(err).find(estr) >= 0
        return

    def test_iterate_over_bounds_set_by_fname_season(self):
        """Test set bounds using multiple filenames"""
        start = ['2009-01-01.nofile', '2009-02-01.nofile']
        stop = ['2009-01-15.nofile', '2009-02-15.nofile']
        start_d = [dt.datetime(2009, 1, 1), dt.datetime(2009, 2, 1)]
        stop_d = [dt.datetime(2009, 1, 15), dt.datetime(2009, 2, 15)]
        self.testInst.bounds = (start, stop)
        dates = []
        for inst in self.testInst:
            dates.append(inst.date)
        out = pds.date_range(start_d[0], stop_d[0]).tolist()
        out.extend(pds.date_range(start_d[1], stop_d[1]).tolist())
        assert np.all(dates == out)

    def test_set_bounds_fname_with_frequency(self):
        """Test set bounds using filenames and non-default step"""
        start = '2009-01-01.nofile'
        start_date = dt.datetime(2009, 1, 1)
        stop = '2009-01-03.nofile'
        stop_date = dt.datetime(2009, 1, 3)
        self.testInst.bounds = (start, stop, 2)
        out = pds.date_range(start_date, stop_date, freq='2D').tolist()

        # Convert filenames in list to a date
        for i, item in enumerate(self.testInst._iter_list):
            snip = item.split('.')[0]
            ref_snip = out[i].strftime('%Y-%m-%d')
            assert snip == ref_snip

    def test_iterate_bounds_fname_with_frequency(self):
        """Test iterate over bounds using filenames and non-default step"""
        start = '2009-01-01.nofile'
        start_date = dt.datetime(2009, 1, 1)
        stop = '2009-01-03.nofile'
        stop_date = dt.datetime(2009, 1, 3)
        self.testInst.bounds = (start, stop, 2)

        dates = []
        for inst in self.testInst:
            dates.append(inst.date)
        out = pds.date_range(start_date, stop_date, freq='2D').tolist()
        assert np.all(dates == out)

    def test_set_bounds_fname_with_frequency_and_width(self):
        """Set fname bounds with step/width>1"""
        start = '2009-01-01.nofile'
        start_date = dt.datetime(2009, 1, 1)
        stop = '2009-01-03.nofile'
        stop_date = dt.datetime(2009, 1, 3)
        self.testInst.bounds = (start, stop, 2, 2)
        out = pds.date_range(start_date, stop_date - dt.timedelta(days=1),
                             freq='2D').tolist()
        # convert filenames in list to a date
        date_list = []
        for item in self.testInst._iter_list:
            snip = item.split('.')[0]
            date_list.append(dt.datetime.strptime(snip, '%Y-%m-%d'))
        assert np.all(date_list == out)

    @pytest.mark.parametrize("values", [('2009-01-01.nofile',
                                         dt.datetime(2009, 1, 1),
                                         '2009-01-03.nofile',
                                         dt.datetime(2009, 1, 3),
                                         2, 2),
                                        ('2009-01-01.nofile',
                                         dt.datetime(2009, 1, 1),
                                         '2009-01-04.nofile',
                                         dt.datetime(2009, 1, 4),
                                         2, 3),
                                        ('2009-01-01.nofile',
                                         dt.datetime(2009, 1, 1),
                                         '2009-01-05.nofile',
                                         dt.datetime(2009, 1, 5),
                                         3, 1)])
    def test_iterate_bounds_fname_with_frequency_and_width(self, values):
        """File iteration in bounds with step/width>1, excludes stop bounds"""
        out = self.support_iter_evaluations(values, for_loop=True)
        # verify range of loaded data
        self.verify_exclusive_iteration(out, forward=True)

        return

    @pytest.mark.parametrize("values", [('2009-01-01.nofile',
                                         dt.datetime(2009, 1, 1),
                                         '2009-01-04.nofile',
                                         dt.datetime(2009, 1, 4),
                                         2, 2),
                                        ('2009-01-01.nofile',
                                         dt.datetime(2009, 1, 1),
                                         '2009-01-04.nofile',
                                         dt.datetime(2009, 1, 4),
                                         3, 1),
                                        ('2009-01-01.nofile',
                                         dt.datetime(2009, 1, 1),
                                         '2009-01-04.nofile',
                                         dt.datetime(2009, 1, 4),
                                         1, 4),
                                        ('2009-01-01.nofile',
                                         dt.datetime(2009, 1, 1),
                                         '2009-01-05.nofile',
                                         dt.datetime(2009, 1, 5),
                                         2, 3)])
    def test_iterate_bounds_fname_with_frequency_and_width_incl(self, values):
        """File iteration in bounds with step/width>1, includes stop bounds"""
        out = self.support_iter_evaluations(values, for_loop=True)
        # verify range of loaded data
        self.verify_inclusive_iteration(out, forward=True)

        return

    @pytest.mark.parametrize("values", [(('2009-01-01.nofile',
                                          '2009-01-11.nofile'),
                                         (dt.datetime(2009, 1, 1),
                                          dt.datetime(2009, 1, 11)),
                                         ('2009-01-03.nofile',
                                          '2009-01-13.nofile'),
                                         (dt.datetime(2009, 1, 3),
                                          dt.datetime(2009, 1, 13)), 2, 2),
                                        (('2009-01-01.nofile',
                                          '2009-01-11.nofile'),
                                         (dt.datetime(2009, 1, 1),
                                          dt.datetime(2009, 1, 11)),
                                         ('2009-01-04.nofile',
                                          '2009-01-14.nofile'),
                                         (dt.datetime(2009, 1, 4),
                                          dt.datetime(2009, 1, 14)), 2, 3),
                                        (('2009-01-01.nofile',
                                          '2009-01-11.nofile'),
                                         (dt.datetime(2009, 1, 1),
                                          dt.datetime(2009, 1, 11)),
                                         ('2009-01-05.nofile',
                                          '2009-01-15.nofile'),
                                         (dt.datetime(2009, 1, 5),
                                          dt.datetime(2009, 1, 15)), 3, 1)])
    def test_iterate_fname_season_with_frequency_and_width(self, values):
        """File season iteration with step/width>1, excludes stop bounds"""
        out = self.support_iter_evaluations(values, for_loop=True)
        # verify range of loaded data
        self.verify_exclusive_iteration(out, forward=True)

        return

    @pytest.mark.parametrize("values", [(('2009-01-01.nofile',
                                          '2009-01-11.nofile'),
                                         (dt.datetime(2009, 1, 1),
                                          dt.datetime(2009, 1, 11)),
                                         ('2009-01-04.nofile',
                                          '2009-01-14.nofile'),
                                         (dt.datetime(2009, 1, 4),
                                          dt.datetime(2009, 1, 14)), 2, 2),
                                        (('2009-01-01.nofile',
                                          '2009-01-11.nofile'),
                                         (dt.datetime(2009, 1, 1),
                                          dt.datetime(2009, 1, 11)),
                                         ('2009-01-04.nofile',
                                          '2009-01-14.nofile'),
                                         (dt.datetime(2009, 1, 4),
                                          dt.datetime(2009, 1, 14)), 3, 1),
                                        (('2009-01-01.nofile',
                                          '2009-01-11.nofile'),
                                         (dt.datetime(2009, 1, 1),
                                          dt.datetime(2009, 1, 11)),
                                         ('2009-01-04.nofile',
                                          '2009-01-14.nofile'),
                                         (dt.datetime(2009, 1, 4),
                                          dt.datetime(2009, 1, 14)), 1, 4),
                                        (('2009-01-01.nofile',
                                          '2009-01-11.nofile'),
                                         (dt.datetime(2009, 1, 1),
                                          dt.datetime(2009, 1, 11)),
                                         ('2009-01-05.nofile',
                                          '2009-01-15.nofile'),
                                         (dt.datetime(2009, 1, 5),
                                          dt.datetime(2009, 1, 15)), 2, 3)])
    def test_iterate_fname_season_with_frequency_and_width_incl(self, values):
        """File iteration in bounds with step/width>1, includes stop bounds"""
        out = self.support_iter_evaluations(values, for_loop=True)
        # verify range of loaded data
        self.verify_inclusive_iteration(out, forward=True)

        return

    @pytest.mark.parametrize("values", [('2009-01-01.nofile',
                                         dt.datetime(2009, 1, 1),
                                         '2009-01-11.nofile',
                                         dt.datetime(2009, 1, 11), 2, 2),
                                        ('2009-01-01.nofile',
                                         dt.datetime(2009, 1, 1),
                                         '2009-01-12.nofile',
                                         dt.datetime(2009, 1, 12), 2, 3),
                                        ('2009-01-01.nofile',
                                         dt.datetime(2009, 1, 1),
                                         '2009-01-13.nofile',
                                         dt.datetime(2009, 1, 13), 3, 2),
                                        ('2009-01-01.nofile',
                                         dt.datetime(2009, 1, 1),
                                         '2009-01-03.nofile',
                                         dt.datetime(2009, 1, 3), 4, 2),
                                        ('2009-01-01.nofile',
                                         dt.datetime(2009, 1, 1),
                                         '2009-01-12.nofile',
                                         dt.datetime(2009, 1, 12), 2, 1)])
    def test_next_fname_with_frequency_and_width(self, values):
        """Test .next() via fname step/width>1, excludes stop file"""
        out = self.support_iter_evaluations(values)
        # verify range of loaded data
        self.verify_exclusive_iteration(out, forward=True)

        return

    @pytest.mark.parametrize("values", [('2009-01-01.nofile',
                                         dt.datetime(2009, 1, 1),
                                         '2009-01-11.nofile',
                                         dt.datetime(2009, 1, 10),
                                         2, 2),
                                        ('2009-01-01.nofile',
                                         dt.datetime(2009, 1, 1),
                                         '2009-01-09.nofile',
                                         dt.datetime(2009, 1, 9),
                                         4, 1),
                                        ('2009-01-01.nofile',
                                         dt.datetime(2009, 1, 1),
                                         '2009-01-11.nofile',
                                         dt.datetime(2009, 1, 11),
                                         1, 3),
                                        ('2009-01-01.nofile',
                                         dt.datetime(2009, 1, 1),
                                         '2009-01-11.nofile',
                                         dt.datetime(2009, 1, 11),
                                         1, 11),
                                        ])
    def test_next_fname_with_frequency_and_width_incl(self, values):
        """Test .next() via fname step/width>1, includes stop file"""
        out = self.support_iter_evaluations(values)
        # verify range of loaded data
        self.verify_inclusive_iteration(out, forward=True)

        return

    @pytest.mark.parametrize("values", [(('2009-01-01.nofile',
                                          '2009-01-11.nofile'),
                                         (dt.datetime(2009, 1, 1),
                                          dt.datetime(2009, 1, 11)),
                                         ('2009-01-03.nofile',
                                          '2009-01-13.nofile'),
                                         (dt.datetime(2009, 1, 3),
                                          dt.datetime(2009, 1, 13)), 2, 2),
                                        (('2009-01-01.nofile',
                                          '2009-01-11.nofile'),
                                         (dt.datetime(2009, 1, 1),
                                          dt.datetime(2009, 1, 11)),
                                         ('2009-01-04.nofile',
                                          '2009-01-14.nofile'),
                                         (dt.datetime(2009, 1, 4),
                                          dt.datetime(2009, 1, 14)), 2, 3),
                                        (('2009-01-01.nofile',
                                          '2009-01-11.nofile'),
                                         (dt.datetime(2009, 1, 1),
                                          dt.datetime(2009, 1, 11)),
                                         ('2009-01-05.nofile',
                                          '2009-01-15.nofile'),
                                         (dt.datetime(2009, 1, 5),
                                          dt.datetime(2009, 1, 15)), 3, 1)])
    def test_next_fname_season_with_frequency_and_width(self, values):
        """File next season with step/width>1, excludes stop bounds"""
        out = self.support_iter_evaluations(values)
        # verify range of loaded data
        self.verify_exclusive_iteration(out, forward=True)

        return

    @pytest.mark.parametrize("values", [(('2009-01-01.nofile',
                                          '2009-01-11.nofile'),
                                         (dt.datetime(2009, 1, 1),
                                          dt.datetime(2009, 1, 11)),
                                         ('2009-01-04.nofile',
                                          '2009-01-14.nofile'),
                                         (dt.datetime(2009, 1, 4),
                                          dt.datetime(2009, 1, 14)), 2, 2),
                                        (('2009-01-01.nofile',
                                          '2009-01-11.nofile'),
                                         (dt.datetime(2009, 1, 1),
                                          dt.datetime(2009, 1, 11)),
                                         ('2009-01-04.nofile',
                                          '2009-01-14.nofile'),
                                         (dt.datetime(2009, 1, 4),
                                          dt.datetime(2009, 1, 14)), 3, 1),
                                        (('2009-01-01.nofile',
                                          '2009-01-11.nofile'),
                                         (dt.datetime(2009, 1, 1),
                                          dt.datetime(2009, 1, 11)),
                                         ('2009-01-04.nofile',
                                          '2009-01-14.nofile'),
                                         (dt.datetime(2009, 1, 4),
                                          dt.datetime(2009, 1, 14)), 1, 4),
                                        (('2009-01-01.nofile',
                                          '2009-01-11.nofile'),
                                         (dt.datetime(2009, 1, 1),
                                          dt.datetime(2009, 1, 11)),
                                         ('2009-01-05.nofile',
                                          '2009-01-15.nofile'),
                                         (dt.datetime(2009, 1, 5),
                                          dt.datetime(2009, 1, 15)), 2, 3)])
    def test_next_fname_season_with_frequency_and_width_incl(self, values):
        """File next season with step/width>1, includes stop bounds"""
        out = self.support_iter_evaluations(values)
        # verify range of loaded data
        self.verify_inclusive_iteration(out, forward=True)

        return

    @pytest.mark.parametrize("values", [('2009-01-01.nofile',
                                         dt.datetime(2009, 1, 1),
                                         '2009-01-11.nofile',
                                         dt.datetime(2009, 1, 11),
                                         2, 2),
                                        ('2009-01-01.nofile',
                                         dt.datetime(2009, 1, 1),
                                         '2009-01-12.nofile',
                                         dt.datetime(2009, 1, 12),
                                         2, 3),
                                        ('2009-01-01.nofile',
                                         dt.datetime(2009, 1, 1),
                                         '2009-01-13.nofile',
                                         dt.datetime(2009, 1, 13),
                                         3, 2),
                                        ('2009-01-01.nofile',
                                         dt.datetime(2009, 1, 1),
                                         '2009-01-03.nofile',
                                         dt.datetime(2009, 1, 3),
                                         4, 2),
                                        ('2009-01-01.nofile',
                                         dt.datetime(2009, 1, 1),
                                         '2009-01-12.nofile',
                                         dt.datetime(2009, 1, 12),
                                         2, 1)])
    def test_prev_fname_with_frequency_and_width(self, values):
        """Test prev() fname step/width>1, excludes stop bound"""
        out = self.support_iter_evaluations(values, reverse=True)
        # verify range of loaded data
        self.verify_exclusive_iteration(out, forward=False)

        return

    @pytest.mark.parametrize("values", [('2009-01-01.nofile',
                                         dt.datetime(2009, 1, 1),
                                         '2009-01-11.nofile',
                                         dt.datetime(2009, 1, 10),
                                         2, 2),
                                        ('2009-01-01.nofile',
                                         dt.datetime(2009, 1, 1),
                                         '2009-01-09.nofile',
                                         dt.datetime(2009, 1, 9),
                                         4, 1),
                                        ('2009-01-01.nofile',
                                         dt.datetime(2009, 1, 1),
                                         '2009-01-11.nofile',
                                         dt.datetime(2009, 1, 11),
                                         1, 3),
                                        ('2009-01-01.nofile',
                                         dt.datetime(2009, 1, 1),
                                         '2009-01-11.nofile',
                                         dt.datetime(2009, 1, 11),
                                         1, 11),
                                        ])
    def test_prev_fname_with_frequency_and_width_incl(self, values):
        """Test prev() fname step/width>1, includes bounds stop date"""

        out = self.support_iter_evaluations(values, reverse=True)
        # verify range of loaded data
        self.verify_inclusive_iteration(out, forward=False)

        return

    @pytest.mark.parametrize("values", [(('2009-01-01.nofile',
                                          '2009-01-11.nofile'),
                                         (dt.datetime(2009, 1, 1),
                                          dt.datetime(2009, 1, 11)),
                                         ('2009-01-03.nofile',
                                          '2009-01-13.nofile'),
                                         (dt.datetime(2009, 1, 3),
                                          dt.datetime(2009, 1, 13)), 2, 2),
                                        (('2009-01-01.nofile',
                                          '2009-01-11.nofile'),
                                         (dt.datetime(2009, 1, 1),
                                          dt.datetime(2009, 1, 11)),
                                         ('2009-01-04.nofile',
                                          '2009-01-14.nofile'),
                                         (dt.datetime(2009, 1, 4),
                                          dt.datetime(2009, 1, 14)), 2, 3),
                                        (('2009-01-01.nofile',
                                          '2009-01-11.nofile'),
                                         (dt.datetime(2009, 1, 1),
                                          dt.datetime(2009, 1, 11)),
                                         ('2009-01-05.nofile',
                                          '2009-01-15.nofile'),
                                         (dt.datetime(2009, 1, 5),
                                          dt.datetime(2009, 1, 15)), 3, 1)])
    def test_prev_fname_season_with_frequency_and_width(self, values):
        """File prev season with step/width>1, excludes stop bounds"""
        out = self.support_iter_evaluations(values, reverse=True)
        # verify range of loaded data
        self.verify_exclusive_iteration(out, forward=False)

        return

    @pytest.mark.parametrize("values", [(('2009-01-01.nofile',
                                          '2009-01-11.nofile'),
                                         (dt.datetime(2009, 1, 1),
                                          dt.datetime(2009, 1, 11)),
                                         ('2009-01-04.nofile',
                                          '2009-01-14.nofile'),
                                         (dt.datetime(2009, 1, 4),
                                          dt.datetime(2009, 1, 14)), 2, 2),
                                        (('2009-01-01.nofile',
                                          '2009-01-11.nofile'),
                                         (dt.datetime(2009, 1, 1),
                                          dt.datetime(2009, 1, 11)),
                                         ('2009-01-04.nofile',
                                          '2009-01-14.nofile'),
                                         (dt.datetime(2009, 1, 4),
                                          dt.datetime(2009, 1, 14)), 3, 1),
                                        (('2009-01-01.nofile',
                                          '2009-01-11.nofile'),
                                         (dt.datetime(2009, 1, 1),
                                          dt.datetime(2009, 1, 11)),
                                         ('2009-01-04.nofile',
                                          '2009-01-14.nofile'),
                                         (dt.datetime(2009, 1, 4),
                                          dt.datetime(2009, 1, 14)), 1, 4),
                                        (('2009-01-01.nofile',
                                          '2009-01-11.nofile'),
                                         (dt.datetime(2009, 1, 1),
                                          dt.datetime(2009, 1, 11)),
                                         ('2009-01-05.nofile',
                                          '2009-01-15.nofile'),
                                         (dt.datetime(2009, 1, 5),
                                          dt.datetime(2009, 1, 15)), 2, 3)])
    def test_prev_fname_season_with_frequency_and_width_incl(self, values):
        """File prev season with step/width>1, includes stop bounds"""
        out = self.support_iter_evaluations(values, reverse=True)
        # verify range of loaded data
        self.verify_inclusive_iteration(out, forward=False)

        return

    def test_creating_empty_instrument_object(self):
        """Ensure empty Instrument instantiation runs"""
        null = pysat.Instrument()
        assert isinstance(null, pysat.Instrument)

    def test_incorrect_creation_empty_instrument_object(self):
        """Ensure instantiation with missing name errors"""
        with pytest.raises(ValueError) as err:
            # both name and platform should be empty
            _ = pysat.Instrument(platform='cnofs')
        estr = 'Inputs platform and name must both'
        assert str(err).find(estr) >= 0

    def test_supplying_instrument_module_requires_name_and_platform(self):
        """Ensure instantiation via inst_module with missing name errors"""
        class Dummy:
            pass
        Dummy.name = 'help'

        with pytest.raises(AttributeError) as err:
            _ = pysat.Instrument(inst_module=Dummy)
        estr = 'Supplied module '
        assert str(err).find(estr) >= 0

    def test_get_var_type_code_unknown_type(self):
        """Ensure that Error is thrown if unknown type is supplied"""
        with pytest.raises(TypeError) as err:
            self.testInst._get_var_type_code(type(None))
        estr = 'Unknown Variable'
        assert str(err).find(estr) >= 0


# -----------------------------------------------------------------------------
#
# Repeat tests above with xarray data
#
# -----------------------------------------------------------------------------
class TestBasicsXarray(TestBasics):
    def setup(self):
        reload(pysat.instruments.pysat_testing_xarray)
        """Runs before every method to create a clean testing setup."""
        self.testInst = pysat.Instrument(platform='pysat',
                                         name='testing_xarray',
                                         num_samples=10,
                                         clean_level='clean',
                                         update_files=True)
        self.ref_time = dt.datetime(2009, 1, 1)
        self.ref_doy = 1
        self.out = None

    def teardown(self):
        """Runs after every method to clean up previous testing."""
        del self.testInst, self.out, self.ref_time, self.ref_doy


# -----------------------------------------------------------------------------
#
# Repeat tests above with 2d data
#
# -----------------------------------------------------------------------------
class TestBasics2D(TestBasics):
    def setup(self):
        reload(pysat.instruments.pysat_testing2d)
        """Runs before every method to create a clean testing setup."""
        self.testInst = pysat.Instrument(platform='pysat', name='testing2d',
                                         num_samples=50,
                                         clean_level='clean',
                                         update_files=True)
        self.ref_time = dt.datetime(2009, 1, 1)
        self.ref_doy = 1
        self.out = None

    def teardown(self):
        """Runs after every method to clean up previous testing."""
        del self.testInst, self.out, self.ref_time, self.ref_doy


# -----------------------------------------------------------------------------
#
# Repeat tests above with 2d xarray data
#
# -----------------------------------------------------------------------------
class TestBasics2DXarray(TestBasics):
    def setup(self):
        reload(pysat.instruments.pysat_testing2d_xarray)
        """Runs before every method to create a clean testing setup."""
        self.testInst = pysat.Instrument(platform='pysat',
                                         name='testing2d_xarray',
                                         num_samples=10,
                                         clean_level='clean',
                                         update_files=True)
        self.ref_time = dt.datetime(2009, 1, 1)
        self.ref_doy = 1
        self.out = None

    def teardown(self):
        """Runs after every method to clean up previous testing."""
        del self.testInst, self.out, self.ref_time, self.ref_doy

    @pytest.mark.parametrize("index", [(0),
                                       ([0, 1, 2, 3]),
                                       (slice(0, 10)),
                                       (np.array([0, 1, 2, 3]))])
    def test_data_access_by_2d_indices_and_name(self, index):
        """Check that variables and be accessed by each supported index type"""
        self.testInst.load(self.ref_time.year, self.ref_doy)
        assert np.all(self.testInst[index, index, 'profiles']
                      == self.testInst.data['profiles'][index, index])

    def test_data_access_by_2d_tuple_indices_and_name(self):
        """Check that variables and be accessed by multi-dim tuple index
        """
        self.testInst.load(date=self.ref_time)
        index = ([0, 1, 2, 3], [0, 1, 2, 3])
        assert np.all(self.testInst[index, 'profiles']
                      == self.testInst.data['profiles'][index[0], index[1]])

    def test_data_access_bad_dimension_tuple(self):
        """Test raises ValueError for mismatched tuple index and data dimensions
        """
        self.testInst.load(date=self.ref_time)
        index = ([0, 1, 2, 3], [0, 1, 2, 3], [0, 1, 2, 3])

        with pytest.raises(ValueError) as verr:
            self.testInst[index, 'profiles']

        estr = 'not convert tuple'
        assert str(verr).find(estr) > 0

    def test_data_access_bad_dimension_for_multidim(self):
        """Test raises ValueError for mismatched index and data dimensions
        """
        self.testInst.load(date=self.ref_time)
        index = [0, 1, 2, 3]

        with pytest.raises(ValueError) as verr:
            self.testInst[index, index, index, 'profiles']

        estr = "don't match data"
        assert str(verr).find(estr) > 0

    @pytest.mark.parametrize("changed,fixed",
                             [(0, slice(1, None)),
                              ([0, 1, 2, 3], slice(4, None)),
                              (slice(0, 10), slice(10, None)),
                              (np.array([0, 1, 2, 3]), slice(4, None))])
    def test_setting_partial_data_by_2d_indices_and_name(self, changed, fixed):
        """Check that data can be set using each supported index type"""
        self.testInst.load(self.ref_time.year, self.ref_doy)
        self.testInst['doubleProfile'] = 2. * self.testInst['profiles']
        self.testInst[changed, changed, 'doubleProfile'] = 0
        assert np.all(np.all(self.testInst[fixed, fixed, 'doubleProfile']
                             == 2. * self.testInst[fixed, 'profiles']))
        assert np.all(np.all(self.testInst[changed, changed, 'doubleProfile']
                             == 0))


# -----------------------------------------------------------------------------
#
# Repeat TestBasics above with shifted file dates
#
# -----------------------------------------------------------------------------

class TestBasicsShiftedFileDates(TestBasics):
    def setup(self):
        reload(pysat.instruments.pysat_testing)
        """Runs before every method to create a clean testing setup."""
        self.testInst = pysat.Instrument(platform='pysat', name='testing',
                                         num_samples=10,
                                         clean_level='clean',
                                         update_files=True,
                                         mangle_file_dates=True,
                                         strict_time_flag=True)
        self.ref_time = dt.datetime(2009, 1, 1)
        self.ref_doy = 1
        self.out = None

    def teardown(self):
        """Runs after every method to clean up previous testing."""
        del self.testInst, self.out, self.ref_time, self.ref_doy


# -----------------------------------------------------------------------------
#
# Test Instrument with a non-unique and non-monotonic index
#
# -----------------------------------------------------------------------------
class TestMalformedIndex():
    def setup(self):
        reload(pysat.instruments.pysat_testing)
        """Runs before every method to create a clean testing setup."""
        self.testInst = pysat.Instrument(platform='pysat', name='testing',
                                         num_samples=10,
                                         clean_level='clean',
                                         malformed_index=True,
                                         update_files=True,
                                         strict_time_flag=True)
        self.ref_time = dt.datetime(2009, 1, 1)
        self.ref_doy = 1

    def teardown(self):
        """Runs after every method to clean up previous testing."""
        del self.testInst, self.ref_time, self.ref_doy

    # -------------------------------------------------------------------------
    #
    # Test checks on time uniqueness and monotonicity
    #
    # -------------------------------------------------------------------------
    def test_ensure_unique_index(self):
        """Ensure that if Instrument index not-unique error is raised"""
        with pytest.raises(ValueError) as err:
            self.testInst.load(self.ref_time.year, self.ref_doy)
        estr = 'Loaded data is not unique.'
        assert str(err).find(estr) > 0


# -----------------------------------------------------------------------------
#
# Repeat tests above with xarray data
#
# -----------------------------------------------------------------------------
class TestMalformedIndexXarray(TestMalformedIndex):
    def setup(self):
        reload(pysat.instruments.pysat_testing_xarray)
        """Runs before every method to create a clean testing setup."""
        self.testInst = pysat.Instrument(platform='pysat',
                                         name='testing_xarray',
                                         num_samples=10,
                                         clean_level='clean',
                                         malformed_index=True,
                                         update_files=True,
                                         strict_time_flag=True)
        self.ref_time = dt.datetime(2009, 1, 1)
        self.ref_doy = 1

    def teardown(self):
        """Runs after every method to clean up previous testing."""
        del self.testInst, self.ref_time, self.ref_doy


# -----------------------------------------------------------------------------
#
# Test data padding, loading by file
#
# -----------------------------------------------------------------------------
class TestDataPaddingbyFile():
    def setup(self):
        """Runs before every method to create a clean testing setup."""
        reload(pysat.instruments.pysat_testing)
        self.testInst = pysat.Instrument(platform='pysat', name='testing',
                                         clean_level='clean',
                                         pad={'minutes': 5},
                                         update_files=True)
        self.testInst.bounds = ('2008-01-01.nofile', '2010-12-31.nofile')

        self.rawInst = pysat.Instrument(platform='pysat', name='testing',
                                        clean_level='clean',
                                        update_files=True)
        self.rawInst.bounds = self.testInst.bounds
        self.delta = 0

    def teardown(self):
        """Runs after every method to clean up previous testing."""
        del self.testInst, self.rawInst, self.delta

    def test_fname_data_padding(self):
        """Test data padding loading by filename"""
        self.testInst.load(fname=self.testInst.files[1], verifyPad=True)
        self.rawInst.load(fname=self.testInst.files[1])
        self.delta = dt.timedelta(minutes=5)
        assert (self.testInst.index[0] == self.rawInst.index[0] - self.delta)
        assert (self.testInst.index[-1] == self.rawInst.index[-1] + self.delta)

    def test_fname_data_padding_next(self):
        """Test data padding loading by filename when using next"""
        self.testInst.load(fname=self.testInst.files[1], verifyPad=True)
        self.testInst.next(verifyPad=True)
        self.rawInst.load(fname=self.testInst.files[2])
        self.delta = dt.timedelta(minutes=5)
        assert (self.testInst.index[0] == self.rawInst.index[0] - self.delta)
        assert (self.testInst.index[-1] == self.rawInst.index[-1] + self.delta)

    def test_fname_data_padding_multi_next(self):
        """Test data padding loading by filename when using next multiple times
        """
        self.testInst.load(fname=self.testInst.files[1])
        self.testInst.next()
        self.testInst.next(verifyPad=True)
        self.rawInst.load(fname=self.testInst.files[3])
        self.delta = dt.timedelta(minutes=5)
        assert (self.testInst.index[0] == self.rawInst.index[0] - self.delta)
        assert (self.testInst.index[-1] == self.rawInst.index[-1] + self.delta)

    def test_fname_data_padding_prev(self):
        """Test data padding loading by filename when using prev"""
        self.testInst.load(fname=self.testInst.files[2], verifyPad=True)
        self.testInst.prev(verifyPad=True)
        self.rawInst.load(fname=self.testInst.files[1])
        self.delta = dt.timedelta(minutes=5)
        assert (self.testInst.index[0] == self.rawInst.index[0] - self.delta)
        assert (self.testInst.index[-1] == self.rawInst.index[-1] + self.delta)

    def test_fname_data_padding_multi_prev(self):
        """Test data padding loading by filename when using prev multiple times
        """
        self.testInst.load(fname=self.testInst.files[10])
        self.testInst.prev()
        self.testInst.prev(verifyPad=True)
        self.rawInst.load(fname=self.testInst.files[8])
        self.delta = dt.timedelta(minutes=5)
        assert (self.testInst.index[0] == self.rawInst.index[0] - self.delta)
        assert (self.testInst.index[-1] == self.rawInst.index[-1] + self.delta)

    def test_fname_data_padding_jump(self):
        """Test data padding by filename after loading non-consecutive file"""
        self.testInst.load(fname=self.testInst.files[1], verifyPad=True)
        self.testInst.load(fname=self.testInst.files[10], verifyPad=True)
        self.rawInst.load(fname=self.testInst.files[10])
        self.delta = dt.timedelta(minutes=5)
        assert (self.testInst.index[0] == self.rawInst.index[0] - self.delta)
        assert (self.testInst.index[-1] == self.rawInst.index[-1] + self.delta)

    def test_fname_data_padding_uniqueness(self):
        """Ensure uniqueness data padding when loading by file"""
        self.testInst.load(fname=self.testInst.files[1], verifyPad=True)
        assert (self.testInst.index.is_unique)

    def test_fname_data_padding_all_samples_present(self):
        """Ensure all samples present when padding and loading by file"""
        self.testInst.load(fname=self.testInst.files[1], verifyPad=True)
        self.delta = pds.date_range(self.testInst.index[0],
                                    self.testInst.index[-1], freq='S')
        assert (np.all(self.testInst.index == self.delta))

    def test_fname_data_padding_removal(self):
        """Ensure padded samples nominally dropped, loading by file."""
        self.testInst.load(fname=self.testInst.files[1])
        self.rawInst.load(fname=self.testInst.files[1])
        assert self.testInst.index[0] == self.rawInst.index[0]
        assert self.testInst.index[-1] == self.rawInst.index[-1]
        assert len(self.rawInst.data) == len(self.testInst.data)


# -----------------------------------------------------------------------------
#
# Repeat tests above with xarray data
#
# -----------------------------------------------------------------------------
class TestDataPaddingbyFileXarray(TestDataPaddingbyFile):
    def setup(self):
        """Runs before every method to create a clean testing setup."""
        reload(pysat.instruments.pysat_testing_xarray)
        self.testInst = pysat.Instrument(platform='pysat',
                                         name='testing_xarray',
                                         clean_level='clean',
                                         pad={'minutes': 5},
                                         update_files=True)
        self.testInst.bounds = ('2008-01-01.nofile', '2010-12-31.nofile')

        self.rawInst = pysat.Instrument(platform='pysat',
                                        name='testing_xarray',
                                        clean_level='clean',
                                        update_files=True)
        self.rawInst.bounds = self.testInst.bounds
        self.delta = 0

    def teardown(self):
        """Runs after every method to clean up previous testing."""
        del self.testInst, self.rawInst, self.delta


class TestOffsetRightFileDataPaddingBasics(TestDataPaddingbyFile):
    def setup(self):
        reload(pysat.instruments.pysat_testing)
        """Runs before every method to create a clean testing setup."""
        self.testInst = pysat.Instrument(platform='pysat', name='testing',
                                         clean_level='clean',
                                         update_files=True,
                                         sim_multi_file_right=True,
                                         pad={'minutes': 5})
        self.rawInst = pysat.Instrument(platform='pysat', name='testing',
                                        tag='',
                                        clean_level='clean',
                                        update_files=True,
                                        sim_multi_file_right=True)
        self.testInst.bounds = ('2008-01-01.nofile', '2010-12-31.nofile')
        self.rawInst.bounds = self.testInst.bounds
        self.delta = 0

    def teardown(self):
        """Runs after every method to clean up previous testing."""
        del self.testInst, self.rawInst, self.delta


class TestOffsetRightFileDataPaddingBasicsXarray(TestDataPaddingbyFile):
    def setup(self):
        reload(pysat.instruments.pysat_testing_xarray)
        """Runs before every method to create a clean testing setup."""
        self.testInst = pysat.Instrument(platform='pysat',
                                         name='testing_xarray',
                                         clean_level='clean',
                                         update_files=True,
                                         sim_multi_file_right=True,
                                         pad={'minutes': 5})
        self.rawInst = pysat.Instrument(platform='pysat',
                                        name='testing_xarray',
                                        clean_level='clean',
                                        update_files=True,
                                        sim_multi_file_right=True)
        self.testInst.bounds = ('2008-01-01.nofile', '2010-12-31.nofile')
        self.rawInst.bounds = self.testInst.bounds
        self.delta = 0

    def teardown(self):
        """Runs after every method to clean up previous testing."""
        del self.testInst, self.rawInst, self.delta


class TestOffsetLeftFileDataPaddingBasics(TestDataPaddingbyFile):
    def setup(self):
        reload(pysat.instruments.pysat_testing)
        """Runs before every method to create a clean testing setup."""
        self.testInst = pysat.Instrument(platform='pysat', name='testing',
                                         clean_level='clean',
                                         update_files=True,
                                         sim_multi_file_left=True,
                                         pad={'minutes': 5})
        self.rawInst = pysat.Instrument(platform='pysat', name='testing',
                                        clean_level='clean',
                                        update_files=True,
                                        sim_multi_file_left=True)
        self.testInst.bounds = ('2008-01-01.nofile', '2010-12-31.nofile')
        self.rawInst.bounds = self.testInst.bounds
        self.delta = 0

    def teardown(self):
        """Runs after every method to clean up previous testing."""
        del self.testInst, self.rawInst, self.delta


class TestDataPadding():
    def setup(self):
        reload(pysat.instruments.pysat_testing)
        """Runs before every method to create a clean testing setup."""
        self.testInst = pysat.Instrument(platform='pysat', name='testing',
                                         clean_level='clean',
                                         pad={'minutes': 5},
                                         update_files=True)
        self.ref_time = dt.datetime(2009, 1, 2)
        self.ref_doy = 2

    def teardown(self):
        """Runs after every method to clean up previous testing."""
        del self.testInst, self.ref_time, self.ref_doy

    def test_data_padding(self):
        """Ensure that pad works at the instrument level"""
        self.testInst.load(self.ref_time.year, self.ref_doy, verifyPad=True)
        assert (self.testInst.index[0]
                == self.testInst.date - dt.timedelta(minutes=5))
        assert (self.testInst.index[-1] == self.testInst.date
                + dt.timedelta(hours=23, minutes=59, seconds=59)
                + dt.timedelta(minutes=5))

    @pytest.mark.parametrize('pad', [dt.timedelta(minutes=5),
                                     pds.DateOffset(minutes=5),
                                     {'minutes': 5}])
    def test_data_padding_offset_instantiation(self, pad):
        """Ensure pad can be used as datetime, pandas, or dict"""
        testInst = pysat.Instrument(platform='pysat', name='testing',
                                    clean_level='clean',
                                    pad=pad,
                                    update_files=True)
        testInst.load(self.ref_time.year, self.ref_doy, verifyPad=True)
        assert (testInst.index[0] == testInst.date - dt.timedelta(minutes=5))
        assert (testInst.index[-1] == testInst.date
                + dt.timedelta(hours=23, minutes=59, seconds=59)
                + dt.timedelta(minutes=5))

    def test_data_padding_bad_instantiation(self):
        """Ensure error when padding input type incorrect"""
        with pytest.raises(ValueError) as err:
            pysat.Instrument(platform='pysat', name='testing',
                             clean_level='clean',
                             pad=2,
                             update_files=True)
        estr = ' '.join(('pad must be a dict, NoneType, datetime.timedelta,',
                         'or pandas.DateOffset instance.'))
        assert str(err).find(estr) >= 0

    def test_data_padding_bad_load(self):
        """Not allowed to enable data padding when loading all data, load()"""
        with pytest.raises(ValueError) as err:
            self.testInst.load()

        if self.testInst.multi_file_day:
            estr = '`load()` is not supported with multi_file_day'
        else:
            estr = '`load()` is not supported with data padding'
        assert str(err).find(estr) >= 0

    def test_padding_exceeds_load_window(self):
        """Ensure error is padding window larger than loading window"""
        self.testInst = pysat.Instrument(platform='pysat', name='testing',
                                         clean_level='clean',
                                         pad={'days': 2},
                                         update_files=True)
        with pytest.raises(ValueError) as err:
            self.testInst.load(date=self.ref_time)
        estr = 'Data padding window must be shorter than '
        assert str(err).find(estr) >= 0

    def test_yrdoy_data_padding_missing_earlier_days(self):
        """Test padding feature operates when there are missing prev days"""
        yr, doy = pysat.utils.time.getyrdoy(self.testInst.files.start_date)
        self.testInst.load(yr, doy, verifyPad=True)
        assert self.testInst.index[0] == self.testInst.date
        assert self.testInst.index[-1] > self.testInst.date \
               + dt.timedelta(days=1)

        self.testInst.load(yr, doy)
        assert self.testInst.index[0] == self.testInst.date
        assert self.testInst.index[-1] < self.testInst.date \
               + dt.timedelta(days=1)

    def test_yrdoy_data_padding_missing_later_days(self):
        """Test padding feature operates when there are missing later days"""
        yr, doy = pysat.utils.time.getyrdoy(self.testInst.files.stop_date)
        self.testInst.load(yr, doy, verifyPad=True)
        assert self.testInst.index[0] < self.testInst.date
        assert self.testInst.index[-1] < self.testInst.date \
               + dt.timedelta(days=1)

        self.testInst.load(yr, doy)
        assert self.testInst.index[0] == self.testInst.date
        assert self.testInst.index[-1] < self.testInst.date \
               + dt.timedelta(days=1)

    def test_yrdoy_data_padding_missing_earlier_and_later_days(self):
        """Test padding feature operates when missing earlier/later days"""
        # reduce available files
        self.testInst.files.files = self.testInst.files.files[0:1]
        yr, doy = pysat.utils.time.getyrdoy(self.testInst.files.start_date)
        self.testInst.load(yr, doy, verifyPad=True)
        assert self.testInst.index[0] == self.testInst.date
        assert self.testInst.index[-1] < self.testInst.date \
               + dt.timedelta(days=1)

    def test_data_padding_next(self):
        self.testInst.load(self.ref_time.year, self.ref_doy, verifyPad=True)
        self.testInst.next(verifyPad=True)
        assert (self.testInst.index[0] == self.testInst.date
                - dt.timedelta(minutes=5))
        assert (self.testInst.index[-1] == self.testInst.date
                + dt.timedelta(hours=23, minutes=59, seconds=59)
                + dt.timedelta(minutes=5))

    def test_data_padding_multi_next(self):
        """This also tests that _prev_data and _next_data cacheing"""
        self.testInst.load(self.ref_time.year, self.ref_doy)
        self.testInst.next()
        self.testInst.next(verifyPad=True)
        assert (self.testInst.index[0] == self.testInst.date
                - dt.timedelta(minutes=5))
        assert (self.testInst.index[-1] == self.testInst.date
                + dt.timedelta(hours=23, minutes=59, seconds=59)
                + dt.timedelta(minutes=5))

    def test_data_padding_prev(self):
        self.testInst.load(self.ref_time.year, self.ref_doy, verifyPad=True)
        self.testInst.prev(verifyPad=True)
        assert (self.testInst.index[0] == self.testInst.date
                - dt.timedelta(minutes=5))
        assert (self.testInst.index[-1] == self.testInst.date
                + dt.timedelta(hours=23, minutes=59, seconds=59)
                + dt.timedelta(minutes=5))

    def test_data_padding_multi_prev(self):
        """This also tests that _prev_data and _next_data cacheing"""
        self.ref_doy = 10
        self.testInst.load(self.ref_time.year, self.ref_doy)
        self.testInst.prev()
        self.testInst.prev(verifyPad=True)
        assert (self.testInst.index[0] == self.testInst.date
                - dt.timedelta(minutes=5))
        assert (self.testInst.index[-1] == self.testInst.date
                + dt.timedelta(hours=23, minutes=59, seconds=59)
                + dt.timedelta(minutes=5))

    def test_data_padding_jump(self):
        self.testInst.load(self.ref_time.year, self.ref_doy, verifyPad=True)
        self.testInst.load(self.ref_time.year, self.ref_doy + 10,
                           verifyPad=True)
        assert (self.testInst.index[0]
                == self.testInst.date - dt.timedelta(minutes=5))
        assert (self.testInst.index[-1]
                == self.testInst.date
                + dt.timedelta(hours=23, minutes=59, seconds=59)
                + dt.timedelta(minutes=5))

    def test_data_padding_uniqueness(self):
        self.ref_doy = 1
        self.testInst.load(self.ref_time.year, self.ref_doy, verifyPad=True)
        assert (self.testInst.index.is_unique)

    def test_data_padding_all_samples_present(self):
        self.ref_doy = 1
        self.testInst.load(self.ref_time.year, self.ref_doy, verifyPad=True)
        test_index = pds.date_range(self.testInst.index[0],
                                    self.testInst.index[-1], freq='S')
        assert (np.all(self.testInst.index == test_index))

    def test_data_padding_removal(self):
        self.ref_doy = 1
        self.testInst.load(self.ref_time.year, self.ref_doy)
        assert (self.testInst.index[0] == self.testInst.date)
        assert (self.testInst.index[-1] == self.testInst.date
                + dt.timedelta(hours=23, minutes=59, seconds=59))


class TestDataPaddingXarray(TestDataPadding):
    def setup(self):
        reload(pysat.instruments.pysat_testing_xarray)
        """Runs before every method to create a clean testing setup."""
        self.testInst = pysat.Instrument(platform='pysat',
                                         name='testing_xarray',
                                         clean_level='clean',
                                         pad={'minutes': 5},
                                         update_files=True)
        self.ref_time = dt.datetime(2009, 1, 2)
        self.ref_doy = 2

    def teardown(self):
        """Runs after every method to clean up previous testing."""
        del self.testInst, self.ref_time, self.ref_doy


class TestMultiFileRightDataPaddingBasics(TestDataPadding):
    def setup(self):
        reload(pysat.instruments.pysat_testing)
        """Runs before every method to create a clean testing setup."""
        self.testInst = pysat.Instrument(platform='pysat', name='testing',
                                         clean_level='clean',
                                         update_files=True,
                                         sim_multi_file_right=True,
                                         pad={'minutes': 5})
        self.testInst.multi_file_day = True
        self.ref_time = dt.datetime(2009, 1, 2)
        self.ref_doy = 2

    def teardown(self):
        """Runs after every method to clean up previous testing."""
        del self.testInst, self.ref_time, self.ref_doy


class TestMultiFileRightDataPaddingBasicsXarray(TestDataPadding):
    def setup(self):
        reload(pysat.instruments.pysat_testing_xarray)
        """Runs before every method to create a clean testing setup."""
        self.testInst = pysat.Instrument(platform='pysat',
                                         name='testing_xarray',
                                         clean_level='clean',
                                         update_files=True,
                                         sim_multi_file_right=True,
                                         pad={'minutes': 5})
        self.testInst.multi_file_day = True
        self.ref_time = dt.datetime(2009, 1, 2)
        self.ref_doy = 2

    def teardown(self):
        """Runs after every method to clean up previous testing."""
        del self.testInst, self.ref_time, self.ref_doy


class TestMultiFileLeftDataPaddingBasics(TestDataPadding):
    def setup(self):
        reload(pysat.instruments.pysat_testing)
        """Runs before every method to create a clean testing setup."""
        self.testInst = pysat.Instrument(platform='pysat',
                                         name='testing',
                                         clean_level='clean',
                                         update_files=True,
                                         sim_multi_file_left=True,
                                         pad={'minutes': 5})
        self.testInst.multi_file_day = True
        self.ref_time = dt.datetime(2009, 1, 2)
        self.ref_doy = 2

    def teardown(self):
        """Runs after every method to clean up previous testing."""
        del self.testInst, self.ref_time, self.ref_doy


class TestMultiFileLeftDataPaddingBasicsXarray(TestDataPadding):
    def setup(self):
        reload(pysat.instruments.pysat_testing_xarray)
        """Runs before every method to create a clean testing setup."""
        self.testInst = pysat.Instrument(platform='pysat',
                                         name='testing_xarray',
                                         clean_level='clean',
                                         update_files=True,
                                         sim_multi_file_left=True,
                                         pad={'minutes': 5})
        self.testInst.multi_file_day = True
        self.ref_time = dt.datetime(2009, 1, 2)
        self.ref_doy = 2

    def teardown(self):
        """Runs after every method to clean up previous testing."""
        del self.testInst, self.ref_time, self.ref_doy


class TestInstListGeneration():
    """Provides tests to ensure the instrument test class is working as expected
    """

    def setup(self):
        """Runs before every method to create a clean testing setup.
        """
        self.test_library = pysat.instruments

    def teardown(self):
        """Runs after every method to clean up previous testing.
        """
        # reset pysat instrument library
        reload(pysat.instruments)
        reload(pysat.instruments.pysat_testing)
        del self.test_library

    def test_import_error_behavior(self):
        """Check that instrument list works if a broken instrument is found"""
        self.test_library.__all__.append('broken_inst')
        # This instrument does not exist.  The routine should run without error
        inst_list = generate_instrument_list(self.test_library)
        assert 'broken_inst' in inst_list['names']
        for dict in inst_list['download']:
            assert 'broken_inst' not in dict['inst_module'].__name__
        for dict in inst_list['no_download']:
            assert 'broken_inst' not in dict['inst_module'].__name__

    def test_for_missing_test_date(self):
        """Check that instruments without _test_dates are still added to the list
        """
        del self.test_library.pysat_testing._test_dates
        # If an instrument does not have the _test_dates attribute, it should
        # still be added to the list for other checks to be run
        # This will be caught later by InstTestClass.test_instrument_test_dates
        assert not hasattr(self.test_library.pysat_testing, '_test_dates')
        inst_list = generate_instrument_list(self.test_library)
        assert 'pysat_testing' in inst_list['names']<|MERGE_RESOLUTION|>--- conflicted
+++ resolved
@@ -682,7 +682,6 @@
         if self.testInst.pandas_format:
             assert np.all(self.testInst.index == self.testInst.data.index)
         else:
-<<<<<<< HEAD
             assert np.all(self.testInst.index
                           == self.testInst.data.indexes[xarray_epoch_name])
 
@@ -691,20 +690,7 @@
     # # Test custom attributes
     # #
     # #------------------------------------------------------------------------
-=======
-            assert np.all(self.testInst.index ==
-                          self.testInst.data.indexes['time'])
-
-    #--------------------------------------------------------------------------
-    #
-    # Test custom attributes
-    #
-    #--------------------------------------------------------------------------
-
-
-
-    @raises(AttributeError)
->>>>>>> 2916ff7c
+
     def test_retrieve_bad_attribute(self):
         with pytest.raises(AttributeError):
             self.testInst.bad_attr
@@ -713,7 +699,6 @@
         self.testInst._base_attr
         assert '_base_attr' in dir(self.testInst)
 
-<<<<<<< HEAD
     def test_inst_attributes_not_overridden(self):
         """Test that custom Instrument attributes are not overwritten upon load
         """
@@ -723,15 +708,11 @@
         assert self.testInst.hei == greeting
 
     # -------------------------------------------------------------------------
-=======
-    # --------------------------------------------------------------------------
->>>>>>> 2916ff7c
     #
     # test textual representations
     #
     # -------------------------------------------------------------------------
     def test_basic_repr(self):
-<<<<<<< HEAD
         """The repr output will match the beginning of the str output"""
         self.out = self.testInst.__repr__()
         assert isinstance(self.out, str)
@@ -756,25 +737,6 @@
     def test_str_w_orbit(self):
         """Test string output with Orbit data """
         reload(pysat.instruments.pysat_testing)
-=======
-        """Check for lines from each decision point in repr"""
-        output = self.testInst.__str__()
-        assert isinstance(output, str)
-        assert output.find('pysat Instrument object') > 0
-        # No custom functions
-        assert output.find('No functions applied') > 0
-        # No orbital info
-        assert output.find('Orbit properties not set') > 0
-        # Files exist for test inst
-        assert output.find('Date Range:') > 0
-        # No loaded data
-        assert output.find('No loaded data') > 0
-        assert output.find('Number of variables:') < 0
-        assert output.find('dummy') < 0
-
-    def test_repr_w_orbit(self):
-        re_load(pysat.instruments.pysat_testing)
->>>>>>> 2916ff7c
         orbit_info = {'index': 'mlt',
                       'kind': 'local time',
                       'period': np.timedelta64(97, 'm')}
@@ -784,7 +746,6 @@
                                     update_files=True,
                                     orbit_info=orbit_info)
 
-<<<<<<< HEAD
         self.out = testInst.__str__()
 
         # Check that orbit info is passed through
@@ -803,30 +764,11 @@
         self.testInst.pad = dt.timedelta(minutes=5)
         self.out = self.testInst.__str__()
         assert self.out.find('Data Padding: 0:05:00') > 0
-=======
-        output = testInst.__str__()
-        # Check that orbit info is passed through
-        assert output.find('Orbit properties not set') < 0
-        assert output.find('Orbit Kind:') > 0
-        assert output.find('Loaded Orbit Number: None') > 0
-        # Activate orbits, check that message has changed
-        testInst.load(2009, 1)
-        testInst.orbits.next()
-        output = testInst.__str__()
-        assert output.find('Loaded Orbit Number: None') < 0
-        assert output.find('Loaded Orbit Number: ') > 0
-
-    def test_repr_w_padding(self):
-        self.testInst.pad = pds.DateOffset(minutes=5)
-        output = self.testInst.__str__()
-        assert output.find('DateOffset: minutes=5') > 0
->>>>>>> 2916ff7c
 
     def test_str_w_custom_func(self):
         """Test string output with custom function """
         def testfunc(self):
             pass
-<<<<<<< HEAD
         self.testInst.custom_attach(testfunc)
         self.out = self.testInst.__str__()
         assert self.out.find('testfunc') > 0
@@ -854,18 +796,6 @@
         assert self.out.find('Variable Names') > 0
         for n in range(nvar):
             assert self.out.find(self.testInst.variables[n]) > 0
-=======
-        self.testInst.custom.add(testfunc, 'modify')
-        output = self.testInst.__str__()
-        assert output.find('testfunc') > 0
-
-    def test_repr_w_load_data(self):
-        self.testInst.load(2009, 1)
-        output = self.testInst.__str__()
-        assert output.find('No loaded data') < 0
-        assert output.find('Number of variables:') > 0
-        assert output.find('dummy') > 0
->>>>>>> 2916ff7c
 
     # -------------------------------------------------------------------------
     #

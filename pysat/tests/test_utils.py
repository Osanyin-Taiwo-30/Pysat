--- conflicted
+++ resolved
@@ -33,17 +33,10 @@
 
 def remove_files(inst):
     # remove any files
-<<<<<<< HEAD
-    dir = inst.files.data_path
-    for the_file in os.listdir(dir):
-        if (the_file == 'pysat_test_ncdf.nc'):
-            file_path = os.path.join(dir, the_file)
-=======
     temp_dir = inst.files.data_path
     for the_file in os.listdir(temp_dir):
         if (the_file == 'pysat_test_ncdf.nc'):
             file_path = os.path.join(temp_dir, the_file)
->>>>>>> 145a00a8
             if os.path.isfile(file_path):
                 os.unlink(file_path)
 

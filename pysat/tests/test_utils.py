--- conflicted
+++ resolved
@@ -267,17 +267,9 @@
         self.tempdir = tempfile.TemporaryDirectory()
         pysat.params['data_dirs'] = [self.tempdir.name]
 
-<<<<<<< HEAD
         self.testInst = pysat.Instrument(platform='pysat', name='testing',
-                                         num_samples=100)
-        self.stime = pysat.instruments.pysat_testing._test_dates['']['']
-=======
-        self.testInst = pysat.Instrument(platform='pysat',
-                                         name='testing',
-                                         num_samples=100,
-                                         clean_level='clean',
-                                         update_files=True)
->>>>>>> 226a00e0
+                                         num_samples=100, update_files=True)
+        self.stime = pysat.instruments.pysat_testing._test_dates[''][''
         self.testInst.pandas_format = True
 
         # create testing directory
@@ -285,15 +277,9 @@
 
     def teardown(self):
         """Runs after every method to clean up previous testing."""
-<<<<<<< HEAD
-        remove_files(self.testInst)
-        pysat.utils.set_data_dir(self.data_path, store=False)
-        del self.testInst, self.stime
-=======
         pysat.params['data_dirs'] = self.data_path
         self.tempdir.cleanup()
-        del self.testInst
->>>>>>> 226a00e0
+        del self.testInst, self.stime
 
     def test_load_netcdf4_empty_filenames(self):
         with pytest.raises(ValueError):
@@ -536,32 +522,20 @@
 
         self.testInst = pysat.Instrument(platform='pysat',
                                          name='testing2d_xarray',
-<<<<<<< HEAD
+                                         update_files=True,
                                          num_samples=100)
         self.stime = pysat.instruments.pysat_testing2d_xarray._test_dates[
             '']['']
-=======
-                                         num_samples=100,
-                                         clean_level='clean',
-                                         update_files=True)
-        self.testInst.pandas_format = False
->>>>>>> 226a00e0
 
         # create testing directory
         prep_dir(self.testInst)
 
     def teardown(self):
         """Runs after every method to clean up previous testing."""
-<<<<<<< HEAD
-        remove_files(self.testInst)
-        pysat.utils.set_data_dir(self.data_path, store=False)
-        del self.testInst, self.stime
-=======
         # remove_files(self.testInst)
         pysat.params['data_dirs'] = self.data_path
         self.tempdir.cleanup()
-        del self.testInst
->>>>>>> 226a00e0
+        del self.testInst, self.stime
 
     def test_basic_write_and_read_netcdf4_default_format(self):
         """ Test basic netCDF4 writing and reading

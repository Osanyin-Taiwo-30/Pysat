--- conflicted
+++ resolved
@@ -17,11 +17,7 @@
 from pysat.tests.ci_test_class import CICleanSetup
 
 
-<<<<<<< HEAD
-class TestBasics():
-=======
 class TestBasics(object):
->>>>>>> 1929b849
     """Unit Tests for accessing and changing `pysat._params`."""
 
     def setup(self):
@@ -192,11 +188,8 @@
     ----
     These only run in CI environments to avoid breaking an end user's setup
 
-<<<<<<< HEAD
-=======
     """
 
->>>>>>> 1929b849
     def test_settings_file_must_be_present(self, capsys):
         """Ensure pysat_settings.json is present."""
 

--- conflicted
+++ resolved
@@ -285,11 +285,7 @@
         return
 
 
-<<<<<<< HEAD
-class TestModuleRegistration():
-=======
 class TestModuleRegistration(object):
->>>>>>> 3a22af19
     """Unit Tests for module registration."""
 
     def setup(self):

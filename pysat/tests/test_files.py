"""
tests the pysat meta object and code
"""
import pysat
import pandas as pds
from nose.tools import assert_raises, raises
import nose.tools
import pysat.instruments.pysat_testing
import numpy as np
import os
import tempfile
import glob

import sys
if sys.version_info[0] >= 3:
    if sys.version_info[1] < 4:
        import imp
        re_load = imp.reload
    else:
        import importlib
        re_load = importlib.reload
else:
    re_load = reload


def create_dir(inst=None, temporary_file_list=False):
    import os
    import tempfile

<<<<<<< HEAD
=======
    ## create temporary directory  
    #dir_name = tempfile.mkdtemp()
    #pysat.utils.set_data_dir(dir_name, store=False)
    
>>>>>>> adde8e98
    if inst is None:
        # create instrument
        inst = pysat.Instrument(platform='pysat', name='testing',
                                temporary_file_list=temporary_file_list)
        
    # create data directories
    try:
        os.makedirs(inst.files.data_path)
    except OSError:
        pass
    return


def remove_files(inst=None):
    import os
    import shutil

    # remove any files
    dir = inst.files.data_path
    for the_file in os.listdir(dir):
        if (the_file[0:13] == 'pysat_testing') & (the_file[-19:] == '.pysat_testing_file'):
            file_path = os.path.join(dir, the_file)
            if os.path.isfile(file_path):
                os.unlink(file_path)


# create year doy file set
def create_files(inst, start=None, stop=None, freq='1D', use_doy=True,
                 root_fname=None):

    # create a bunch of files
    if start is None:
        start = pysat.datetime(2009, 1, 1)
    if stop is None:
        stop = pysat.datetime(2013, 12, 31)
    dates = pysat.utils.season_date_range(start, stop, freq=freq)
    
    if root_fname is None:
        root_fname = 'pysat_testing_junk_{year:04d}_gold_{day:03d}_stuff.pysat_testing_file'
    # create empty file    
    for date in dates:
        yr, doy = pysat.utils.getyrdoy(date)
        if use_doy:
            doy = doy
        else:
            doy = date.day        
            
        fname = os.path.join(inst.files.data_path, root_fname.format(year=yr, 
                             day=doy, month=date.month, hour=date.hour, min=date.minute, sec=date.second))
        with open(fname, 'w') as f:
            pass        #f.close()


def list_year_doy_files(tag=None, data_path=None, format_str=None):
    if data_path is not None:
        return pysat.Files.from_os(data_path=data_path,
            format_str='pysat_testing_junk_{year:04d}_gold_{day:03d}_stuff.pysat_testing_file')
    else:
        raise ValueError ('A directory must be passed to the loading routine.')


def list_files(tag=None, sat_id=None, data_path=None, format_str=None):
    """Return a Pandas Series of every file for chosen satellite data"""  
    
    if format_str is None:
        format_str = 'pysat_testing_junk_{year:04d}_gold_{day:03d}_stuff_{month:02d}_{hour:02d}_{min:02d}_{sec:02d}.pysat_testing_file'

    if tag is not None:
        if tag == '':
            return pysat.Files.from_os(data_path=data_path, 
                                       format_str=format_str)
        else:
            raise ValueError('Unrecognized tag name')                  
    else:
        raise ValueError ('A tag name must be passed ')


class TestBasics():
    
    def __init__(self, temporary_file_list=False):
        self.temporary_file_list = temporary_file_list
        
        
    def setup(self):
        """Runs before every method to create a clean testing setup."""
        # store current pysat directory
        self.data_path = pysat.data_dir
        
        # create temporary directory  
        dir_name = tempfile.mkdtemp()
        pysat.utils.set_data_dir(dir_name, store=False)

        self.testInst = pysat.Instrument(inst_module=pysat.instruments.pysat_testing, 
                                         clean_level='clean',
                                         temporary_file_list=self.temporary_file_list)
        # create testing directory
        create_dir(self.testInst)

    def teardown(self):
        """Runs after every method to clean up previous testing."""
        remove_files(self.testInst)
        try:
            pysat.utils.set_data_dir(self.data_path, store=False)
        except:
            pass
        del self.testInst
    
    def test_year_doy_files_direct_call_to_from_os(self):
        # create a bunch of files by year and doy
        start = pysat.datetime(2008,1,1)
        stop = pysat.datetime(2009,12,31)
        create_files(self.testInst, start, stop, freq='1D')
        # use from_os function to get pandas Series of files and dates
        files = pysat.Files.from_os(data_path=self.testInst.files.data_path,
            format_str='pysat_testing_junk_{year:04d}_gold_{day:03d}_stuff.pysat_testing_file')
        # check overall length
        check1 = len(files) == (365+366)  
        # check specific dates
        check2 = pds.to_datetime(files.index[0]) == pysat.datetime(2008,1,1)
        check3 = pds.to_datetime(files.index[365]) == pysat.datetime(2008,12,31)
        check4 = pds.to_datetime(files.index[-1]) == pysat.datetime(2009,12,31)
        assert(check1 & check2 & check3 & check4)

    def test_year_doy_files_no_gap_in_name_direct_call_to_from_os(self):
        # create a bunch of files by year and doy
        start = pysat.datetime(2008,1,1)
        stop = pysat.datetime(2009,12,31)
        create_files(self.testInst, start, stop, freq='1D', 
                     root_fname='pysat_testing_junk_{year:04d}{day:03d}_stuff.pysat_testing_file')
        # use from_os function to get pandas Series of files and dates
        files = pysat.Files.from_os(data_path=self.testInst.files.data_path,
            format_str='pysat_testing_junk_{year:04d}{day:03d}_stuff.pysat_testing_file')
        # check overall length
        check1 = len(files) == (365+366)  
        # check specific dates
        check2 = pds.to_datetime(files.index[0]) == pysat.datetime(2008,1,1)
        check3 = pds.to_datetime(files.index[365]) == pysat.datetime(2008,12,31)
        check4 = pds.to_datetime(files.index[-1]) == pysat.datetime(2009,12,31)
        assert(check1 & check2 & check3 & check4)

    def test_year_month_day_files_direct_call_to_from_os(self):
        # create a bunch of files by year and doy
        start = pysat.datetime(2008,1,1)
        stop = pysat.datetime(2009,12,31)
        create_files(self.testInst, start, stop, freq='1D', use_doy=False,
                     root_fname='pysat_testing_junk_{year:04d}_gold_{day:03d}_stuff_{month:02d}.pysat_testing_file')
        # use from_os function to get pandas Series of files and dates
        files = pysat.Files.from_os(data_path=self.testInst.files.data_path,
            format_str='pysat_testing_junk_{year:04d}_gold_{day:03d}_stuff_{month:02d}.pysat_testing_file')
        # check overall length
        check1 = len(files) == (365+366)  
        # check specific dates
        check2 = pds.to_datetime(files.index[0]) == pysat.datetime(2008,1,1)
        check3 = pds.to_datetime(files.index[365]) == pysat.datetime(2008,12,31)
        check4 = pds.to_datetime(files.index[-1]) == pysat.datetime(2009,12,31)
        assert(check1 & check2 & check3 & check4)

    def test_year_month_day_hour_files_direct_call_to_from_os(self):
        # create a bunch of files by year and doy
        start = pysat.datetime(2008,1,1)
        stop = pysat.datetime(2009,12,31)
        create_files(self.testInst, start, stop, freq='6h',  
                     use_doy=False,
                     root_fname='pysat_testing_junk_{year:04d}_gold_{day:03d}_stuff_{month:02d}_{hour:02d}.pysat_testing_file')
        # use from_os function to get pandas Series of files and dates
        files = pysat.Files.from_os(data_path=self.testInst.files.data_path,
            format_str='pysat_testing_junk_{year:04d}_gold_{day:03d}_stuff_{month:02d}_{hour:02d}.pysat_testing_file')
        # check overall length
        check1 = len(files) == (365+366)*4-3 
        # check specific dates
        check2 = pds.to_datetime(files.index[0]) == pysat.datetime(2008,1,1)
        check3 = pds.to_datetime(files.index[1460]) == pysat.datetime(2008,12,31)
        check4 = pds.to_datetime(files.index[-1]) == pysat.datetime(2009,12,31)
        assert(check1 & check2 & check3 & check4)

    def test_year_month_day_hour_minute_files_direct_call_to_from_os(self):
        root_fname='pysat_testing_junk_{year:04d}_gold_{day:03d}_stuff_{month:02d}_{hour:02d}{min:02d}.pysat_testing_file'
        # create a bunch of files by year and doy
        start = pysat.datetime(2008,1,1)
        stop = pysat.datetime(2008,1,4)
        create_files(self.testInst, start, stop, freq='30min', 
                     use_doy=False,
                     root_fname=root_fname)
        # use from_os function to get pandas Series of files and dates
        files = pysat.Files.from_os(data_path=self.testInst.files.data_path,
            format_str=root_fname)
        # check overall length
        check1 = len(files) == 145 
        # check specific dates
        check2 = pds.to_datetime(files.index[0]) == pysat.datetime(2008,1,1)
        check3 = pds.to_datetime(files.index[1]) == pysat.datetime(2008,1,1,0,30)
        check4 = pds.to_datetime(files.index[10]) == pysat.datetime(2008,1,1,5,0)
        check5 = pds.to_datetime(files.index[-1]) == pysat.datetime(2008,1,4)
        assert(check1 & check2 & check3 & check4 & check5)

    def test_year_month_day_hour_minute_second_files_direct_call_to_from_os(self):
        root_fname='pysat_testing_junk_{year:04d}_gold_{day:03d}_stuff_{month:02d}_{hour:02d}_{min:02d}_{sec:02d}.pysat_testing_file'
        # create a bunch of files by year and doy
        start = pysat.datetime(2008,1,1)
        stop = pysat.datetime(2008,1,3)
        create_files(self.testInst, start, stop, freq='30s',  
                     use_doy=False, 
                     root_fname = root_fname)
        # use from_os function to get pandas Series of files and dates
        files = pysat.Files.from_os(data_path=self.testInst.files.data_path,
            format_str=root_fname)
        # check overall length
        check1 = len(files) == 5761 
        # check specific dates
        check2 = pds.to_datetime(files.index[0]) == pysat.datetime(2008,1,1)
        check3 = pds.to_datetime(files.index[1]) == pysat.datetime(2008,1,1,0,0,30)
        check4 = pds.to_datetime(files.index[-1]) == pysat.datetime(2008,1,3)
        assert(check1 & check2 & check3 & check4)

    def test_year_month_files_direct_call_to_from_os(self):
        # create a bunch of files by year and doy
        start = pysat.datetime(2008,1,1)
        stop = pysat.datetime(2009,12,31)
        create_files(self.testInst, start, stop, freq='1MS',  
                     root_fname='pysat_testing_junk_{year:04d}_gold_stuff_{month:02d}.pysat_testing_file')
        # use from_os function to get pandas Series of files and dates
        files = pysat.Files.from_os(data_path=self.testInst.files.data_path,
            format_str='pysat_testing_junk_{year:04d}_gold_stuff_{month:02d}.pysat_testing_file')
        # check overall length
        check1 = len(files) == 24
        # check specific dates
        check2 = pds.to_datetime(files.index[0]) == pysat.datetime(2008,1,1)
        check3 = pds.to_datetime(files.index[11]) == pysat.datetime(2008,12,1)
        check4 = pds.to_datetime(files.index[-1]) == pysat.datetime(2009,12,1)
        assert(check1 & check2 & check3 & check4)

    def test_instrument_has_no_files(self):
        import pysat.instruments.pysat_testing

        pysat.instruments.pysat_testing.list_files = list_files
        inst = pysat.Instrument(platform='pysat', name='testing', update_files=True)
        re_load(pysat.instruments.pysat_testing)
        assert(inst.files.files.empty)
        
    def test_instrument_has_files(self):
        import pysat.instruments.pysat_testing

        root_fname='pysat_testing_junk_{year:04d}_gold_{day:03d}_stuff_{month:02d}_{hour:02d}_{min:02d}_{sec:02d}.pysat_testing_file'
        # create a bunch of files by year and doy
        start = pysat.datetime(2007,12,31)
        stop = pysat.datetime(2008,1,10)
        create_files(self.testInst, start, stop, freq='100min',  
                     use_doy=False, 
                     root_fname = root_fname)
        # create the same range of dates
        dates = pysat.utils.season_date_range(start, stop, freq='100min')
        pysat.instruments.pysat_testing.list_files = list_files
        inst = pysat.Instrument(platform='pysat', name='testing', update_files=True)
        re_load(pysat.instruments.pysat_testing)
        assert (np.all(inst.files.files.index == dates))


class TestBasicsNoFileListStorage(TestBasics):
    def __init__(self, temporary_file_list=True):
        self.temporary_file_list = temporary_file_list


class TestInstrumentWithFiles():

    def __init__(self, temporary_file_list=False):
        self.temporary_file_list = temporary_file_list
        
    def setup(self):
        """Runs before every method to create a clean testing setup."""
        # store current pysat directory
        self.data_path = pysat.data_dir
        # create temporary directory  
        dir_name = tempfile.mkdtemp()
        pysat.utils.set_data_dir(dir_name, store=False)
        # create testing directory
        create_dir(temporary_file_list=self.temporary_file_list)

        # create a test instrument, make sure it is getting files from filesystem
        re_load(pysat.instruments.pysat_testing)
        pysat.instruments.pysat_testing.list_files = list_files
        # create a bunch of files by year and doy
        self.testInst = pysat.Instrument(inst_module=pysat.instruments.pysat_testing, 
                                         clean_level='clean',
                                         temporary_file_list=self.temporary_file_list)

        self.root_fname = 'pysat_testing_junk_{year:04d}_gold_{day:03d}_stuff_{month:02d}_{hour:02d}_{min:02d}_{sec:02d}.pysat_testing_file'
        start = pysat.datetime(2007,12,31)
        stop = pysat.datetime(2008,1,10)
        create_files(self.testInst, start, stop, freq='100min',  
                     use_doy=False, 
                     root_fname = self.root_fname)

        self.testInst = pysat.Instrument(inst_module=pysat.instruments.pysat_testing, 
                                         clean_level='clean', update_files=True,
                                         temporary_file_list=self.temporary_file_list)
        
    def teardown(self):
        """Runs after every method to clean up previous testing."""
        remove_files(self.testInst)
        del self.testInst
        re_load(pysat.instruments.pysat_testing)
        re_load(pysat.instruments)
        # make sure everything about instrument state is restored
        # restore original file list, no files
        pysat.Instrument(inst_module=pysat.instruments.pysat_testing, 
                         clean_level='clean', 
                         update_files=True,
                         temporary_file_list=self.temporary_file_list)
        pysat.utils.set_data_dir(self.data_path, store=False)

    def test_refresh(self):
        # create new files and make sure that new files are captured
        start = pysat.datetime(2008,1,10)
        stop = pysat.datetime(2008,1,12)

        create_files(self.testInst, start, stop, freq='100min',  
                     use_doy=False, 
                     root_fname = self.root_fname)
        start = pysat.datetime(2007,12,31)
        dates = pysat.utils.season_date_range(start, stop, freq='100min')
        self.testInst.files.refresh()
        assert (np.all(self.testInst.files.files.index == dates))

    def test_refresh_on_unchanged_files(self):
        start = pysat.datetime(2007,12,31)
        stop = pysat.datetime(2008,1,10)
        dates = pysat.utils.season_date_range(start, stop, freq='100min')
        self.testInst.files.refresh()
        assert (np.all(self.testInst.files.files.index == dates))
        
    def test_get_new_files_after_refresh(self):
        # create new files and make sure that new files are captured
        start = pysat.datetime(2008,1,11)
        stop = pysat.datetime(2008,1,12)

        create_files(self.testInst, start, stop, freq='100min',  
                     use_doy=False, 
                     root_fname = self.root_fname)
        dates = pysat.utils.season_date_range(start, stop, freq='100min')
        self.testInst.files.refresh()
        new_files = self.testInst.files.get_new()

        assert (np.all(new_files.index == dates))
        
    def test_get_new_files_after_multiple_refreshes(self):
        # create new files and make sure that new files are captured
        start = pysat.datetime(2008, 1, 11)
        stop = pysat.datetime(2008, 1, 12)

        create_files(self.testInst, start, stop, freq='100min',  
                     use_doy=False, 
                     root_fname = self.root_fname)
        dates = pysat.utils.season_date_range(start, stop, freq='100min')
        self.testInst.files.refresh()
        self.testInst.files.refresh()
        self.testInst.files.refresh()        
        new_files = self.testInst.files.get_new()
        assert (np.all(new_files.index == dates))
        
    def test_get_new_files_after_adding_files(self):
        # create new files and make sure that new files are captured
        start = pysat.datetime(2008, 1, 11)
        stop = pysat.datetime(2008, 1, 12)

        create_files(self.testInst, start, stop, freq='100min',  
                     use_doy=False, 
                     root_fname = self.root_fname)
        dates = pysat.utils.season_date_range(start, stop, freq='100min')
        new_files = self.testInst.files.get_new()
        assert (np.all(new_files.index == dates))

    def test_get_new_files_after_adding_files_and_adding_file(self):
        # create new files and make sure that new files are captured
        start = pysat.datetime(2008, 1, 11)
        stop = pysat.datetime(2008, 1, 12)

        create_files(self.testInst, start, stop, freq='100min',  
                     use_doy=False, 
                     root_fname = self.root_fname)
        dates = pysat.utils.season_date_range(start, stop, freq='100min')
        new_files = self.testInst.files.get_new()

        start = pysat.datetime(2008, 1, 15)
        stop = pysat.datetime(2008, 1, 18)

        create_files(self.testInst, start, stop, freq='100min',  
                     use_doy=False, 
                     root_fname = self.root_fname)
        dates2 = pysat.utils.season_date_range(start, stop, freq='100min')
        new_files2 = self.testInst.files.get_new()
        assert (np.all(new_files.index == dates) & np.all(new_files2.index == dates2))

    def test_get_new_files_after_deleting_files_and_adding_files(self):
        # create new files and make sure that new files are captured
        start = pysat.datetime(2008, 1, 11)
        stop = pysat.datetime(2008, 1, 12)
        dates = pysat.utils.season_date_range(start, stop, freq='100min')
        
        # remove files, same number as will be added
        to_be_removed = len(dates)
        for the_file in os.listdir(self.testInst.files.data_path):
            if (the_file[0:13] == 'pysat_testing') & (the_file[-19:] == '.pysat_testing_file'):
                file_path = os.path.join(self.testInst.files.data_path, the_file)
                if os.path.isfile(file_path) & (to_be_removed > 0):
                    #print(file_path)
                    to_be_removed -= 1
                    os.unlink(file_path)
        # add new files
        create_files(self.testInst, start, stop, freq='100min',  
                     use_doy=False, 
                     root_fname = self.root_fname)
        # get new files   
        new_files = self.testInst.files.get_new()

        assert (np.all(new_files.index == dates) )

    def test_files_non_standard_pysat_directory(self):
        # create new files and make sure that new files are captured
        start = pysat.datetime(2008, 1, 11)
        stop = pysat.datetime(2008, 1, 15)
        dates = pysat.utils.season_date_range(start, stop, freq='100min')
        
        self.testInst = pysat.Instrument(inst_module=pysat.instruments.pysat_testing, 
                                         clean_level='clean',
                                         sat_id='hello',
                                         directory_format='pysat_testing_{tag}_{sat_id}',
                                         update_files=True,
                                         temporary_file_list=self.temporary_file_list)                    
        # add new files
        create_dir(self.testInst)
        remove_files(self.testInst)
        create_files(self.testInst, start, stop, freq='100min',  
                     use_doy=False, 
                     root_fname = self.root_fname)

        self.testInst = pysat.Instrument(inst_module=pysat.instruments.pysat_testing, 
                                clean_level='clean',
                                sat_id='hello',
                                directory_format='pysat_testing_{tag}_{sat_id}',
                                update_files=True,
                                temporary_file_list=self.temporary_file_list)                    
                     
        # get new files   
        new_files = self.testInst.files.get_new()
        assert (np.all(self.testInst.files.files.index == dates) & 
                np.all(new_files.index == dates) )

    def test_files_non_standard_file_format_template(self):
        # create new files and make sure that new files are captured
        start = pysat.datetime(2008, 1, 11)
        stop = pysat.datetime(2008, 1, 15)
        dates = pysat.utils.season_date_range(start, stop, freq='1D')
        
        # clear out old files, create new ones
        remove_files(self.testInst)
        create_files(self.testInst, start, stop, freq='1D',  
                     use_doy=False, 
                     root_fname='pysat_testing_unique_junk_{year:04d}_gold_{day:03d}_stuff.pysat_testing_file')
                     
        pysat.instruments.pysat_testing.list_files = list_files
        self.testInst = pysat.Instrument(inst_module=pysat.instruments.pysat_testing, 
                                         clean_level='clean',
                                         file_format='pysat_testing_unique_junk_{year:04d}_gold_{day:03d}_stuff.pysat_testing_file',
                                         update_files=True,
                                         temporary_file_list=self.temporary_file_list)
                       
        assert (np.all(self.testInst.files.files.index == dates))
        
    @raises(ValueError)
    def test_files_non_standard_file_format_template_misformatted(self):

        pysat.instruments.pysat_testing.list_files = list_files
        self.testInst = pysat.Instrument(inst_module=pysat.instruments.pysat_testing, 
                                         clean_level='clean',
                                         file_format='pysat_testing_unique_junk_stuff.pysat_testing_file',
                                         update_files=True,
                                         temporary_file_list=self.temporary_file_list)

    @raises(ValueError)
    def test_files_non_standard_file_format_template_misformatted_2(self):

        pysat.instruments.pysat_testing.list_files = list_files
        self.testInst = pysat.Instrument(inst_module=pysat.instruments.pysat_testing, 
                                         clean_level='clean',
                                         file_format=15,
                                         update_files=True,
                                         temporary_file_list=self.temporary_file_list)


class TestInstrumentWithFilesNoFileListStorage(TestInstrumentWithFiles):
    def __init__(self, temporary_file_list=True):
        self.temporary_file_list = temporary_file_list


# create year doy file set with multiple versions
def create_versioned_files(inst, start=None, stop=None, freq='1D', use_doy=True,
                 root_fname=None):
    # create a bunch of files
    if start is None:
        start = pysat.datetime(2009, 1, 1)
    if stop is None:
        stop = pysat.datetime(2013, 12, 31)
    dates = pysat.utils.season_date_range(start, stop, freq=freq)

    versions = np.array([1, 2])
    revisions = np.array([0, 1])

    if root_fname is None:
        root_fname = 'pysat_testing_junk_{year:04d}_{month:02d}_{day:03d}{hour:02d}{min:02d}{sec:02d}_stuff_{version:02d}_{revision:03d}.pysat_testing_file'
    # create empty file
    for date in dates:
        for version in versions:
            for revision in revisions:
                yr, doy = pysat.utils.getyrdoy(date)
                if use_doy:
                    doy = doy
                else:
                    doy = date.day

                fname = os.path.join(inst.files.data_path, root_fname.format(year=yr,
                                                                             day=doy, month=date.month, hour=date.hour,
                                                                             min=date.minute, sec=date.second,
                                                                             version=version, revision=revision))
                with open(fname, 'w') as f:
                    pass


def list_versioned_files(tag=None, sat_id=None, data_path=None, format_str=None):
    """Return a Pandas Series of every file for chosen satellite data"""

    if format_str is None:
        format_str = 'pysat_testing_junk_{year:04d}_{month:02d}_{day:03d}{hour:02d}{min:02d}{sec:02d}_stuff_{version:02d}_{revision:03d}.pysat_testing_file'
    if tag is not None:
        if tag == '':
            return pysat.Files.from_os(data_path=data_path,
                                       format_str=format_str)
        else:
            raise ValueError('Unrecognized tag name')
    else:
        raise ValueError('A tag name must be passed ')


class TestInstrumentWithVersionedFiles():
    def __init__(self, temporary_file_list=False):
        self.temporary_file_list = temporary_file_list

    def setup(self):
        """Runs before every method to create a clean testing setup."""
        # store current pysat directory
        self.data_path = pysat.data_dir
        # create temporary directory
        dir_name = tempfile.gettempdir()
        pysat.utils.set_data_dir(dir_name, store=False)
        # create testing directory
        create_dir(temporary_file_list=self.temporary_file_list)

        # create a test instrument, make sure it is getting files from filesystem
        re_load(pysat.instruments.pysat_testing)
        # self.stored_files_fcn = pysat.instruments.pysat_testing.list_files
        pysat.instruments.pysat_testing.list_files = list_versioned_files
        # create a bunch of files by year and doy
        self.testInst = pysat.Instrument(inst_module=pysat.instruments.pysat_testing,
                                         clean_level='clean',
                                         temporary_file_list=self.temporary_file_list)

        self.root_fname = 'pysat_testing_junk_{year:04d}_{month:02d}_{day:03d}{hour:02d}{min:02d}{sec:02d}_stuff_{version:02d}_{revision:03d}.pysat_testing_file'
        start = pysat.datetime(2007, 12, 31)
        stop = pysat.datetime(2008, 1, 10)
        create_versioned_files(self.testInst, start, stop, freq='100min',
                     use_doy=False,
                     root_fname=self.root_fname)

        self.testInst = pysat.Instrument(inst_module=pysat.instruments.pysat_testing,
                                         clean_level='clean', update_files=True,
                                         temporary_file_list=self.temporary_file_list)

    def teardown(self):
        """Runs after every method to clean up previous testing."""
        remove_files(self.testInst)
        del self.testInst
        re_load(pysat.instruments.pysat_testing)
        re_load(pysat.instruments)
        # make sure everything about instrument state is restored
        # restore original file list, no files
        pysat.Instrument(inst_module=pysat.instruments.pysat_testing,
                         clean_level='clean',
                         update_files=True,
                         temporary_file_list=self.temporary_file_list)
        pysat.utils.set_data_dir(self.data_path, store=False)

    def test_refresh(self):
        # create new files and make sure that new files are captured
        # files slready exist from 2007, 12, 31 through to 10th
        start = pysat.datetime(2008, 1, 10)
        stop = pysat.datetime(2008, 1, 12)
        create_versioned_files(self.testInst, start, stop, freq='100min',
                                use_doy=False,
                                root_fname=self.root_fname)
        # create list of dates for all files that should be there
        start = pysat.datetime(2007, 12, 31)
        dates = pysat.utils.season_date_range(start, stop, freq='100min')
        # update instrument file list
        self.testInst.files.refresh()
        assert (np.all(self.testInst.files.files.index == dates))

    def test_refresh_on_unchanged_files(self):

        start = pysat.datetime(2007, 12, 31)
        stop = pysat.datetime(2008, 1, 10)
        dates = pysat.utils.season_date_range(start, stop, freq='100min')
        self.testInst.files.refresh()
        assert (np.all(self.testInst.files.files.index == dates))

    def test_get_new_files_after_refresh(self):
        # create new files and make sure that new files are captured
        start = pysat.datetime(2008, 1, 11)
        stop = pysat.datetime(2008, 1, 12)

        create_versioned_files(self.testInst, start, stop, freq='100min',
                     use_doy=False,
                     root_fname=self.root_fname)
        dates = pysat.utils.season_date_range(start, stop, freq='100min')
        self.testInst.files.refresh()
        new_files = self.testInst.files.get_new()

        assert (np.all(new_files.index == dates))

    def test_get_new_files_after_multiple_refreshes(self):
        # create new files and make sure that new files are captured
        start = pysat.datetime(2008, 1, 11)
        stop = pysat.datetime(2008, 1, 12)

        create_versioned_files(self.testInst, start, stop, freq='100min',
                     use_doy=False,
                     root_fname=self.root_fname)
        dates = pysat.utils.season_date_range(start, stop, freq='100min')
        self.testInst.files.refresh()
        self.testInst.files.refresh()
        self.testInst.files.refresh()
        new_files = self.testInst.files.get_new()

        assert (np.all(new_files.index == dates))

    def test_get_new_files_after_adding_files(self):
        # create new files and make sure that new files are captured
        start = pysat.datetime(2008, 1, 11)
        stop = pysat.datetime(2008, 1, 12)

        create_versioned_files(self.testInst, start, stop, freq='100min',
                     use_doy=False,
                     root_fname=self.root_fname)
        dates = pysat.utils.season_date_range(start, stop, freq='100min')
        new_files = self.testInst.files.get_new()
        assert (np.all(new_files.index == dates))
    #
    def test_get_new_files_after_adding_files_and_adding_file(self):
        # create new files and make sure that new files are captured
        start = pysat.datetime(2008, 1, 11)
        stop = pysat.datetime(2008, 1, 12)

        create_versioned_files(self.testInst, start, stop, freq='100min',
                     use_doy=False,
                     root_fname=self.root_fname)
        dates = pysat.utils.season_date_range(start, stop, freq='100min')
        new_files = self.testInst.files.get_new()

        start = pysat.datetime(2008, 1, 15)
        stop = pysat.datetime(2008, 1, 18)

        create_versioned_files(self.testInst, start, stop, freq='100min',
                     use_doy=False,
                     root_fname=self.root_fname)
        dates2 = pysat.utils.season_date_range(start, stop, freq='100min')
        new_files2 = self.testInst.files.get_new()
        assert (np.all(new_files.index == dates) & np.all(new_files2.index == dates2))

    def test_get_new_files_after_deleting_files_and_adding_files(self):
        # create new files and make sure that new files are captured
        start = pysat.datetime(2008, 1, 11)
        stop = pysat.datetime(2008, 1, 12)
        dates = pysat.utils.season_date_range(start, stop, freq='100min')
        # remove files, same number as will be added
        to_be_removed = len(dates)
        for the_file in os.listdir(self.testInst.files.data_path):
            if (the_file[0:13] == 'pysat_testing') & (the_file[-19:] == '.pysat_testing_file'):
                file_path = os.path.join(self.testInst.files.data_path, the_file)
                if os.path.isfile(file_path) & (to_be_removed > 0):
                    to_be_removed -= 1
                    # Remove all versions of the file
                    # otherwise, previous versions will look like new files
                    pattern = '_'.join(file_path.split('_')[0:7])+'*.pysat_testing_file'
                    map(os.unlink, glob.glob(pattern))
                    #os.unlink(file_path)
        # add new files
        create_versioned_files(self.testInst, start, stop, freq='100min',
                     use_doy=False,
                     root_fname=self.root_fname)
        # get new files
        new_files = self.testInst.files.get_new()

        assert (np.all(new_files.index == dates))
    #
    def test_files_non_standard_pysat_directory(self):
        # create new files and make sure that new files are captured
        start = pysat.datetime(2008, 1, 11)
        stop = pysat.datetime(2008, 1, 15)
        dates = pysat.utils.season_date_range(start, stop, freq='100min')
        pysat.instruments.pysat_testing.list_files = list_versioned_files
        self.testInst = pysat.Instrument(inst_module=pysat.instruments.pysat_testing,
                                         clean_level='clean',
                                         sat_id='hello',
                                         directory_format='pysat_testing_{tag}_{sat_id}',
                                         update_files=True,
                                         temporary_file_list=self.temporary_file_list)
        # add new files
        create_dir(self.testInst)
        remove_files(self.testInst)
        create_versioned_files(self.testInst, start, stop, freq='100min',
                     use_doy=False,
                     root_fname=self.root_fname)

        self.testInst = pysat.Instrument(inst_module=pysat.instruments.pysat_testing,
                                         clean_level='clean',
                                         sat_id='hello',
                                         directory_format='pysat_testing_{tag}_{sat_id}',
                                         update_files=True,
                                         temporary_file_list=self.temporary_file_list)

        # get new files
        new_files = self.testInst.files.get_new()
        assert (np.all(self.testInst.files.files.index == dates) &
                np.all(new_files.index == dates))

    def test_files_non_standard_file_format_template(self):
        # create new files and make sure that new files are captured
        start = pysat.datetime(2008, 1, 11)
        stop = pysat.datetime(2008, 1, 15)
        dates = pysat.utils.season_date_range(start, stop, freq='1D')

        # clear out old files, create new ones
        remove_files(self.testInst)
        create_versioned_files(self.testInst, start, stop, freq='1D',
                               use_doy=False,
                               root_fname='pysat_testing_unique_{version:02d}_{revision:03d}_{year:04d}_g_{day:03d}_st.pysat_testing_file')

        pysat.instruments.pysat_testing.list_files = list_versioned_files
        self.testInst = pysat.Instrument(inst_module=pysat.instruments.pysat_testing,
                                         clean_level='clean',
                                         file_format='pysat_testing_unique_{version:02d}_{revision:03d}_{year:04d}_g_{day:03d}_st.pysat_testing_file',
                                         update_files=True,
                                         temporary_file_list=self.temporary_file_list)
        assert (np.all(self.testInst.files.files.index == dates))

    def test_files_when_duplicates_forced(self):
        # create new files and make sure that new files are captured
        start = pysat.datetime(2008, 1, 11)
        stop = pysat.datetime(2008, 1, 15)
        dates = pysat.utils.season_date_range(start, stop, freq='1D')

        # clear out old files, create new ones
        remove_files(self.testInst)
        create_versioned_files(self.testInst, start, stop, freq='1D',
                               use_doy=False,
                               root_fname='pysat_testing_unique_{version:02d}_{revision:03d}_{year:04d}_g_{day:03d}_st.pysat_testing_file')

        pysat.instruments.pysat_testing.list_files = list_files
        self.testInst = pysat.Instrument(inst_module=pysat.instruments.pysat_testing,
                                         clean_level='clean',
                                         file_format='pysat_testing_unique_??_???_{year:04d}_g_{day:03d}_st.pysat_testing_file',
                                         update_files=True,
                                         temporary_file_list=self.temporary_file_list)
        assert (np.all(self.testInst.files.files.index == dates))


class TestInstrumentWithVersionedFilesNoFileListStorage(TestInstrumentWithVersionedFiles):
    def __init__(self, temporary_file_list=True):
        self.temporary_file_list = temporary_file_list<|MERGE_RESOLUTION|>--- conflicted
+++ resolved
@@ -27,13 +27,6 @@
     import os
     import tempfile
 
-<<<<<<< HEAD
-=======
-    ## create temporary directory  
-    #dir_name = tempfile.mkdtemp()
-    #pysat.utils.set_data_dir(dir_name, store=False)
-    
->>>>>>> adde8e98
     if inst is None:
         # create instrument
         inst = pysat.Instrument(platform='pysat', name='testing',

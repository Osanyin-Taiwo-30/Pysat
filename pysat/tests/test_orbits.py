import datetime as dt
from dateutil.relativedelta import relativedelta as relativedelta
import datetime as dt
from nose.tools import raises
import numpy as np

import pandas as pds

import pysat


class TestOrbitsUserInterface():

    @raises(ValueError)
    def test_orbit_w_bad_kind(self):
        info = {'index': 'mlt', 'kind': 'cats'}
        self.testInst = pysat.Instrument('pysat', 'testing',
                                         clean_level='clean',
                                         orbit_info=info, update_files=True)

    @raises(ValueError)
    def test_orbit_long_w_bad_variable(self):
        info = {'index': 'magnetic local time', 'kind': 'longitude'}
        self.testInst = pysat.Instrument('pysat', 'testing',
                                         clean_level='clean',
                                         orbit_info=info, update_files=True)
        self.testInst.load(2009, 1)
        self.testInst.orbits.next()

    @raises(ValueError)
    def test_orbit_long_w_missing_orbit_info(self):
        self.testInst = pysat.Instrument('pysat', 'testing',
                                         clean_level='clean',
                                         update_files=True)
        self.testInst.load(2009, 1)
        self.testInst.orbits.next()

    @raises(ValueError)
    def test_orbit_long_w_missing_orbit_index(self):
        info = {'index': 'magnetic local time', 'kind': 'longitude'}
        self.testInst = pysat.Instrument('pysat', 'testing',
                                         clean_level='clean',
                                         orbit_info=info, update_files=True)
        # force index to None
        self.testInst.orbits.orbit_index = None
        self.testInst.load(2009, 1)
        self.testInst.orbits.next()

    @raises(ValueError)
    def test_orbit_mlt_w_bad_variable(self):
        info = {'index': 'magnetic local time', 'kind': 'lt'}
        self.testInst = pysat.Instrument('pysat', 'testing',
                                         clean_level='clean',
                                         orbit_info=info, update_files=True)
        self.testInst.load(2009, 1)
        self.testInst.orbits.next()

    @raises(ValueError)
    def test_orbit_mlt_w_missing_orbit_index(self):
        info = {'index': 'magnetic local time', 'kind': 'lt'}
        self.testInst = pysat.Instrument('pysat', 'testing',
                                         clean_level='clean',
                                         orbit_info=info, update_files=True)
        # force index to None
        self.testInst.orbits.orbit_index = None
        self.testInst.load(2009, 1)
        self.testInst.orbits.next()

    @raises(ValueError)
    def test_orbit_polar_w_bad_variable(self):
        info = {'index': 'magnetic local time', 'kind': 'polar'}
        self.testInst = pysat.Instrument('pysat', 'testing',
                                         clean_level='clean',
                                         orbit_info=info, update_files=True)
        self.testInst.load(2009, 1)
        self.testInst.orbits.next()

    @raises(ValueError)
    def test_orbit_polar_w_missing_orbit_index(self):
        info = {'index': 'magnetic local time', 'kind': 'polar'}
        self.testInst = pysat.Instrument('pysat', 'testing',
                                         clean_level='clean',
                                         orbit_info=info, update_files=True)
        # force index to None
        self.testInst.orbits.orbit_index = None
        self.testInst.load(2009, 1)
        self.testInst.orbits.next()

    @raises(ValueError)
    def test_orbit_orbibt_w_bad_variable(self):
        info = {'index': 'magnetic local time', 'kind': 'orbit'}
        self.testInst = pysat.Instrument('pysat', 'testing',
                                         clean_level='clean',
                                         orbit_info=info, update_files=True)
        self.testInst.load(2009, 1)
        self.testInst.orbits.next()

    @raises(ValueError)
    def test_orbit_orbit_w_missing_orbit_index(self):
        info = {'index': 'magnetic local time', 'kind': 'orbit'}
        self.testInst = pysat.Instrument('pysat', 'testing',
                                         clean_level='clean',
                                         orbit_info=info, update_files=True)
        # force index to None
        self.testInst.orbits.orbit_index = None
        self.testInst.load(2009, 1)
        self.testInst.orbits.next()


class TestSpecificUTOrbits():

    def setup(self):
        """Runs before every method to create a clean testing setup."""
        info = {'index': 'mlt'}
        self.testInst = pysat.Instrument('pysat', 'testing',
                                         clean_level='clean',
                                         orbit_info=info, update_files=True)

    def teardown(self):
        """Runs after every method to clean up previous testing."""
        del self.testInst

    def test_single_orbit_call_by_0_index(self):
        self.testInst.load(2009, 1)
        self.testInst.orbits[0]
        ans = (self.testInst.index[0] == dt.datetime(2009, 1, 1))
        ans2 = (self.testInst.index[-1] == dt.datetime(2009, 1, 1, 1, 36, 59))
        assert ans & ans2

    def test_single_orbit_call_by_1_index(self):
        self.testInst.load(2009, 1)
        self.testInst.orbits[1]
        ans = (self.testInst.index[0] == dt.datetime(2009, 1, 1, 1, 37))
        ans2 = (self.testInst.index[-1] == dt.datetime(2009, 1, 1, 3, 13, 59))
        assert ans & ans2

    def test_single_orbit_call_by_negative_1_index(self):
        self.testInst.load(2008, 366)
        self.testInst.orbits[-1]
        ans = (self.testInst.index[0] ==
               (dt.datetime(2009, 1, 1)-relativedelta(hours=1, minutes=37)))
        ans2 = (self.testInst.index[-1] ==
                (dt.datetime(2009, 1, 1)-relativedelta(seconds=1)))
        assert ans & ans2

    def test_single_orbit_call_by_last_index(self):
        self.testInst.load(2008, 366)
        self.testInst.orbits[14]
        assert (self.testInst.index[0] ==
                (dt.datetime(2009, 1, 1)-relativedelta(hours=1, minutes=37)))
        assert (self.testInst.index[-1] ==
                (dt.datetime(2009, 1, 1)-relativedelta(seconds=1)))

    @raises(Exception)
    def test_single_orbit_call_too_many(self):
        self.testInst.load(2008, 366)
        self.testInst.orbits[17]

    @raises(Exception)
    def test_single_orbit_no_input(self):
        self.testInst.load(2008, 366)
        self.testInst.orbits[None]

    def test_oribt_number_via_current_multiple_orbit_calls_in_day(self):
        self.testInst.load(2009, 1)
        self.testInst.bounds = (dt.datetime(2009, 1, 1), None)
        true_vals = np.arange(15)
        true_vals[-1] = 0
        test_vals = []
        for i, inst in enumerate(self.testInst.orbits):
            if i > 14:
                break
            test_vals.append(self.testInst.orbits.current)
            print('Loaded orbit ', self.testInst.orbits.current)

        assert np.all(test_vals == true_vals)

    def test_all_single_orbit_calls_in_day(self):
        self.testInst.load(2009, 1)
        ans = []
        ans2 = []
        self.testInst.bounds = (dt.datetime(2009, 1, 1), None)
        for i, inst in enumerate(self.testInst.orbits):
            if i > 14:
                break
            print('Loaded orbit ', self.testInst.orbits.current)
            ans.append(self.testInst.index[0] ==
                       (dt.datetime(2009, 1, 1) +
                       i*relativedelta(hours=1, minutes=37)))
            ans2.append(self.testInst.index[-1] ==
                        (dt.datetime(2009, 1, 1) +
                        (i + 1) * relativedelta(hours=1, minutes=37) -
                        relativedelta(seconds=1)))

        assert np.all(ans) & np.all(ans2)

    def test_orbit_next_call_no_loaded_data(self):
        self.testInst.orbits.next()
        assert (self.testInst.index[0] == dt.datetime(2008, 1, 1))
        assert (self.testInst.index[-1] == dt.datetime(2008, 1, 1, 0, 38, 59))

    def test_orbit_prev_call_no_loaded_data(self):
        self.testInst.orbits.prev()
        # this isn't a full orbit
        assert (self.testInst.index[-1] ==
                dt.datetime(2010, 12, 31, 23, 59, 59))
        assert (self.testInst.index[0] == dt.datetime(2010, 12, 31, 23, 49))

    def test_single_orbit_call_orbit_starts_0_UT_using_next(self):
        self.testInst.load(2009, 1)
        self.testInst.orbits.next()
        assert (self.testInst.index[0] == dt.datetime(2009, 1, 1))
        assert (self.testInst.index[-1] == dt.datetime(2009, 1, 1, 1, 36, 59))

    def test_single_orbit_call_orbit_starts_0_UT_using_prev(self):
        self.testInst.load(2009, 1)
        self.testInst.orbits.prev()
        assert (self.testInst.index[0] ==
                (dt.datetime(2009, 1, 1) +
                14 * relativedelta(hours=1, minutes=37)))
        assert (self.testInst.index[-1] ==
                (dt.datetime(2009, 1, 1) +
                15 * relativedelta(hours=1, minutes=37) -
                relativedelta(seconds=1)))

    def test_single_orbit_call_orbit_starts_off_0_UT_using_next(self):
        from dateutil.relativedelta import relativedelta as relativedelta
        self.testInst.load(2008, 366)
        self.testInst.orbits.next()
        assert (self.testInst.index[0] == dt.datetime(2008, 12, 30, 23, 45))
        assert (self.testInst.index[-1] ==
                (dt.datetime(2008, 12, 30, 23, 45) +
                relativedelta(hours=1, minutes=36, seconds=59)))

    def test_single_orbit_call_orbit_starts_off_0_UT_using_prev(self):
        self.testInst.load(2008, 366)
        self.testInst.orbits.prev()
        assert (self.testInst.index[0] ==
                (dt.datetime(2009, 1, 1)-relativedelta(hours=1, minutes=37)))
        assert (self.testInst.index[-1] ==
                (dt.datetime(2009, 1, 1)-relativedelta(seconds=1)))


class TestGeneralOrbitsMLT():
    def setup(self):
        """Runs before every method to create a clean testing setup."""
        info = {'index': 'mlt'}
        self.testInst = pysat.Instrument('pysat', 'testing',
                                         clean_level='clean',
                                         orbit_info=info, update_files=True)

    def teardown(self):
        """Runs after every method to clean up previous testing."""
        del self.testInst

    @raises(StopIteration)
    def test_load_orbits_w_empty_data(self):
        self.testInst.load(1958, 31)
        self.testInst.orbits[0]
        self.testInst.orbits.next()

    def test_less_than_one_orbit_of_data(self):
        def filter_data(inst):
            inst.data = inst[0:20]
        self.testInst.custom.attach(filter_data, 'modify')
        self.testInst.load(2009, 1)
        self.testInst.orbits.next()
        # a recusion issue has been observed in this area
        # checking for date to limit reintroduction potential
        assert self.testInst.date == dt.datetime(2009, 1, 1)

    def test_less_than_one_orbit_of_data_two_ways(self):
        def filter_data(inst):
            inst.data = inst[0:5]
        self.testInst.custom.attach(filter_data, 'modify')
        self.testInst.load(2009, 1)
        # starting from no orbit calls next loads first orbit
        self.testInst.orbits.next()
        # store comparison data
        saved_data = self.testInst.copy()
        self.testInst.load(2009, 1)
        self.testInst.orbits[0]
        assert all(self.testInst.data == saved_data.data)
        # a recusion issue has been observed in this area
        # checking for date to limit reintroduction potential
        d1check = self.testInst.date == saved_data.date
        assert d1check

    def test_less_than_one_orbit_of_data_four_ways_two_days(self):
        # create situation where the < 1 orbit split across two days
        def filter_data(inst):
            if inst.date == dt.datetime(2009, 1, 5):
                inst.data = inst[0:20]
            elif inst.date == dt.datetime(2009, 1, 4):
                inst.data = inst[-20:]

        self.testInst.custom.attach(filter_data, 'modify')
        self.testInst.load(2009, 4)
        # starting from no orbit calls next loads first orbit
        self.testInst.orbits.next()
        # store comparison data
        saved_data = self.testInst.copy()
        self.testInst.load(2009, 5)
        self.testInst.orbits[0]
        if self.testInst.orbits.num == 1:
            # equivalence only when only one orbit
            # some test settings can violate this assumption
            assert all(self.testInst.data == saved_data.data)
        else:
            print('Skipping this part of test.')
        self.testInst.load(2009, 4)
        self.testInst.orbits[0]
        assert all(self.testInst.data == saved_data.data)

        self.testInst.load(2009, 5)
        self.testInst.orbits.prev()
        if self.testInst.orbits.num == 1:
            assert all(self.testInst.data == saved_data.data)
        else:
            print('Skipping this part of test.')
        # a recusion issue has been observed in this area
        # checking for date to limit reintroduction potential
        d1check = self.testInst.date == saved_data.date
        assert d1check

    def test_repeated_orbit_calls_symmetric_single_day_start_with_last(self):
        self.testInst.load(2009, 1)
        # start on last orbit of last day
        self.testInst.orbits[0]
        self.testInst.orbits.prev()
        control = self.testInst.copy()
        for j in range(10):
            self.testInst.orbits.next()
        for j in range(10):
            self.testInst.orbits.prev()
        assert all(control.data == self.testInst.data)

    def test_repeated_orbit_calls_symmetric_single_day_0_UT(self):
        self.testInst.load(2009, 1)
        self.testInst.orbits.next()
        control = self.testInst.copy()
        for j in range(10):
            self.testInst.orbits.next()
        for j in range(10):
            self.testInst.orbits.prev()
        assert all(control.data == self.testInst.data)

    def test_repeated_orbit_calls_symmetric_multi_day_0_UT(self):
        self.testInst.load(2009, 1)
        self.testInst.orbits.next()
        control = self.testInst.copy()
        for j in range(20):
            self.testInst.orbits.next()
        for j in range(20):
            self.testInst.orbits.prev()
        assert all(control.data == self.testInst.data)

    def test_repeated_orbit_calls_symmetric_single_day_off_0_UT(self):
        self.testInst.load(2008, 366)
        self.testInst.orbits.next()
        control = self.testInst.copy()
        for j in range(10):
            self.testInst.orbits.next()
        for j in range(10):
            self.testInst.orbits.prev()
        assert all(control.data == self.testInst.data)

    def test_repeated_orbit_calls_symmetric_multi_day_off_0_UT(self):
        self.testInst.load(2008, 366)
        self.testInst.orbits.next()
        control = self.testInst.copy()
        for j in range(20):
            self.testInst.orbits.next()
        for j in range(20):
            self.testInst.orbits.prev()
        assert all(control.data == self.testInst.data)

    def test_repeated_orbit_calls_antisymmetric_multi_day_off_0_UT(self):
        self.testInst.load(2008, 366)
        self.testInst.orbits.next()
        control = self.testInst.copy()
        for j in range(10):
            self.testInst.orbits.next()
        for j in range(20):
            self.testInst.orbits.prev()
        for j in range(10):
            self.testInst.orbits.next()
        assert all(control.data == self.testInst.data)

    def test_repeated_orbit_calls_antisymmetric_multi_multi_day_off_0_UT(self):
        self.testInst.load(2008, 366)
        self.testInst.orbits.next()
        control = self.testInst.copy()
        for j in range(20):
            self.testInst.orbits.next()
        for j in range(40):
            self.testInst.orbits.prev()
        for j in range(20):
            self.testInst.orbits.next()
        assert all(control.data == self.testInst.data)

    def test_repeated_orbit_calls_antisymmetric_multi_day_0_UT(self):
        self.testInst.load(2009, 1)
        self.testInst.orbits.next()
        control = self.testInst.copy()
        for j in range(10):
            self.testInst.orbits.next()
        for j in range(20):
            self.testInst.orbits.prev()
        for j in range(10):
            self.testInst.orbits.next()
        assert all(control.data == self.testInst.data)

    def test_repeated_orbit_calls_antisymmetric_multi_multi_day_0_UT(self):
        self.testInst.load(2009, 1)
        self.testInst.orbits.next()
        control = self.testInst.copy()
        for j in range(20):
            self.testInst.orbits.next()
        for j in range(40):
            self.testInst.orbits.prev()
        for j in range(20):
            self.testInst.orbits.next()
        assert all(control.data == self.testInst.data)

    def test_repeat_orbit_calls_asym_multi_day_0_UT_long_time_gap(self):
        self.testInst.load(2009, 12)
        self.testInst.orbits.next()
        control = self.testInst.copy()
        for j in range(20):
            self.testInst.orbits.next()
        for j in range(20):
            self.testInst.orbits.prev()
        assert all(control.data == self.testInst.data)

    def test_repeat_orbit_calls_asym_multi_day_0_UT_really_long_time_gap(self):
        self.testInst.load(2009, 1)
        self.testInst.orbits.next()
        control = self.testInst.copy()
        for j in range(400):
            self.testInst.orbits.next()
        for j in range(400):
            self.testInst.orbits.prev()
        assert all(control.data == self.testInst.data)

    def test_repeat_orbit_calls_asym_multi_day_0_UT_multiple_time_gaps(self):
        self.testInst.load(2009, 1)
        self.testInst.orbits.next()
        control = self.testInst.copy()
        n_time = []
        p_time = []
        for j in range(40):
            n_time.append(self.testInst.index[0])
            self.testInst.orbits.next()

        for j in range(40):
            self.testInst.orbits.prev()
            p_time.append(self.testInst.index[0])

        check = np.all(p_time == n_time[::-1])
        assert all(control.data == self.testInst.data) & check


class TestGeneralOrbitsMLTxarray(TestGeneralOrbitsMLT):
    def setup(self):
        """Runs before every method to create a clean testing setup."""
        info = {'index': 'mlt'}
        self.testInst = pysat.Instrument('pysat', 'testing_xarray',
                                         clean_level='clean',
                                         orbit_info=info, update_files=True)

    def teardown(self):
        """Runs after every method to clean up previous testing."""
        del self.testInst


class TestGeneralOrbitsLong(TestGeneralOrbitsMLT):

    def setup(self):
        """Runs before every method to create a clean testing setup."""
        info = {'index': 'longitude', 'kind': 'longitude'}
        self.testInst = pysat.Instrument('pysat', 'testing',
                                         clean_level='clean',
                                         orbit_info=info, update_files=True)

    def teardown(self):
        """Runs after every method to clean up previous testing."""
        del self.testInst


class TestGeneralOrbitsLongxarray(TestGeneralOrbitsMLT):

    def setup(self):
        """Runs before every method to create a clean testing setup."""
        info = {'index': 'longitude', 'kind': 'longitude'}
        self.testInst = pysat.Instrument('pysat', 'testing_xarray',
                                         clean_level='clean',
                                         orbit_info=info, update_files=True)

    def teardown(self):
        """Runs after every method to clean up previous testing."""
        del self.testInst


class TestGeneralOrbitsOrbitNumber(TestGeneralOrbitsMLT):

    def setup(self):
        """Runs before every method to create a clean testing setup."""
        info = {'index': 'orbit_num', 'kind': 'orbit'}
        self.testInst = pysat.Instrument('pysat', 'testing',
                                         clean_level='clean',
                                         orbit_info=info, update_files=True)

    def teardown(self):
        """Runs after every method to clean up previous testing."""
        del self.testInst


class TestGeneralOrbitsOrbitNumberXarray(TestGeneralOrbitsMLT):

    def setup(self):
        """Runs before every method to create a clean testing setup."""
        info = {'index': 'orbit_num', 'kind': 'orbit'}
        self.testInst = pysat.Instrument('pysat', 'testing_xarray',
                                         clean_level='clean',
                                         orbit_info=info, update_files=True)

    def teardown(self):
        """Runs after every method to clean up previous testing."""
        del self.testInst


class TestGeneralOrbitsLatitude(TestGeneralOrbitsMLT):

    def setup(self):
        """Runs before every method to create a clean testing setup."""
        info = {'index': 'latitude', 'kind': 'polar'}
        self.testInst = pysat.Instrument('pysat', 'testing',
                                         clean_level='clean',
                                         orbit_info=info, update_files=True)

    def teardown(self):
        """Runs after every method to clean up previous testing."""
        del self.testInst


class TestGeneralOrbitsLatitudeXarray(TestGeneralOrbitsMLT):

    def setup(self):
        """Runs before every method to create a clean testing setup."""
        info = {'index': 'latitude', 'kind': 'polar'}
        self.testInst = pysat.Instrument('pysat', 'testing_xarray',
                                         clean_level='clean',
                                         orbit_info=info, update_files=True)

    def teardown(self):
        """Runs after every method to clean up previous testing."""
        del self.testInst


def filter_data(inst):
    """Remove data from instrument, simulating gaps"""

<<<<<<< HEAD
    times = [[dt.datetime(2009, 1, 1, 10),
              dt.datetime(2009, 1, 1, 12)],
             [dt.datetime(2009, 1, 1, 4),
              dt.datetime(2009, 1, 2, 5, 37)],
             [dt.datetime(2009, 1, 1, 1, 37),
              dt.datetime(2009, 1, 1, 3, 14)],
             [dt.datetime(2009, 1, 1, 15),
              dt.datetime(2009, 1, 1, 16)],
             [dt.datetime(2009, 1, 1, 22),
              dt.datetime(2009, 1, 2, 2)],
             [dt.datetime(2009, 1, 13),
              dt.datetime(2009, 1, 15)],
             [dt.datetime(2009, 1, 20, 1),
              dt.datetime(2009, 1, 25, 23)],
             [dt.datetime(2009, 1, 25, 23, 30),
              dt.datetime(2009, 1, 26, 3)]
=======
    times = [[dt.datetime(2009, 1, 1, 1, 37), dt.datetime(2009, 1, 1, 3, 14)],
             [dt.datetime(2009, 1, 1, 10), dt.datetime(2009, 1, 1, 12)],
             [dt.datetime(2009, 1, 1, 22), dt.datetime(2009, 1, 2, 2)],
             [dt.datetime(2009, 1, 13), dt.datetime(2009, 1, 15)],
             [dt.datetime(2009, 1, 20, 1), dt.datetime(2009, 1, 25, 23)],
             [dt.datetime(2009, 1, 25, 23, 30), dt.datetime(2009, 1, 26, 3)]
>>>>>>> 86c2de57
             ]
    for time in times:
        idx, = np.where((inst.index > time[1]) | (inst.index < time[0]))
        inst.data = inst[idx]


def filter_data2(inst, times=None):
    """Remove data from instrument, simulating gaps"""

    for time in times:
        idx, = np.where((inst.index > time[1]) | (inst.index < time[0]))
        inst.data = inst[idx]


class TestOrbitsGappyData(TestGeneralOrbitsMLT):
    def setup(self):
        """Runs before every method to create a clean testing setup."""
        info = {'index': 'mlt'}
        self.testInst = pysat.Instrument('pysat', 'testing',
                                         clean_level='clean',
                                         orbit_info=info, update_files=True)
        self.testInst.custom.attach(filter_data, 'modify')

    def teardown(self):
        """Runs after every method to clean up previous testing."""
        del self.testInst


class TestOrbitsGappyDataXarray(TestGeneralOrbitsMLT):
    def setup(self):
        """Runs before every method to create a clean testing setup."""
        info = {'index': 'mlt'}
        self.testInst = pysat.Instrument('pysat', 'testing_xarray',
                                         clean_level='clean',
                                         orbit_info=info, update_files=True)
        self.testInst.custom.attach(filter_data, 'modify')

    def teardown(self):
        """Runs after every method to clean up previous testing."""


class TestOrbitsGappyData2(TestGeneralOrbitsMLT):
    def setup(self):
        """Runs before every method to create a clean testing setup."""
        info = {'index': 'mlt'}
        self.testInst = pysat.Instrument('pysat', 'testing',
                                         clean_level='clean',
                                         orbit_info=info)
        times = [[dt.datetime(2008, 12, 31, 4),
                  dt.datetime(2008, 12, 31, 5, 37)],
                 [dt.datetime(2009, 1, 1),
                  dt.datetime(2009, 1, 1, 1, 37)]
                 ]
        for seconds in np.arange(38):
            day = dt.datetime(2009, 1, 2) + \
                pds.DateOffset(days=int(seconds))
            times.append([day, day +
                          pds.DateOffset(hours=1, minutes=37,
                                         seconds=int(seconds)) -
                          pds.DateOffset(seconds=20)])

        self.testInst.custom.attach(filter_data2, 'modify', times=times)

    def teardown(self):
        """Runs after every method to clean up previous testing."""
        del self.testInst


class TestOrbitsGappyData2Xarray(TestGeneralOrbitsMLT):
    def setup(self):
        """Runs before every method to create a clean testing setup."""
        info = {'index': 'mlt'}
        self.testInst = pysat.Instrument('pysat', 'testing_xarray',
                                         clean_level='clean',
                                         orbit_info=info)
        times = [[dt.datetime(2008, 12, 31, 4),
                  dt.datetime(2008, 12, 31, 5, 37)],
                 [dt.datetime(2009, 1, 1),
                  dt.datetime(2009, 1, 1, 1, 37)]
                 ]
        for seconds in np.arange(38):
            day = dt.datetime(2009, 1, 2) + \
                pds.DateOffset(days=int(seconds))
            times.append([day, day +
                          pds.DateOffset(hours=1, minutes=37,
                                         seconds=int(seconds)) -
                          pds.DateOffset(seconds=20)])

        self.testInst.custom.attach(filter_data2, 'modify', times=times)

    def teardown(self):
        """Runs after every method to clean up previous testing."""
        del self.testInst


class TestOrbitsGappyLongData(TestGeneralOrbitsMLT):
    def setup(self):
        """Runs before every method to create a clean testing setup."""
        info = {'index': 'longitude', 'kind': 'longitude'}
        self.testInst = pysat.Instrument('pysat', 'testing',
                                         clean_level='clean',
                                         orbit_info=info)
        self.testInst.custom.attach(filter_data, 'modify')

    def teardown(self):
        """Runs after every method to clean up previous testing."""
        del self.testInst


class TestOrbitsGappyLongDataXarray(TestGeneralOrbitsMLT):
    def setup(self):
        """Runs before every method to create a clean testing setup."""
        info = {'index': 'longitude', 'kind': 'longitude'}
        self.testInst = pysat.Instrument('pysat', 'testing_xarray',
                                         clean_level='clean',
                                         orbit_info=info)
        self.testInst.custom.attach(filter_data, 'modify')

    def teardown(self):
        """Runs after every method to clean up previous testing."""
        del self.testInst


class TestOrbitsGappyOrbitNumData(TestGeneralOrbitsMLT):
    def setup(self):
        """Runs before every method to create a clean testing setup."""
        info = {'index': 'orbit_num', 'kind': 'orbit'}
        self.testInst = pysat.Instrument('pysat', 'testing',
                                         clean_level='clean',
                                         orbit_info=info)
        self.testInst.custom.attach(filter_data, 'modify')

    def teardown(self):
        """Runs after every method to clean up previous testing."""
        del self.testInst


class TestOrbitsGappyOrbitNumDataXarray(TestGeneralOrbitsMLT):
    def setup(self):
        """Runs before every method to create a clean testing setup."""
        info = {'index': 'orbit_num', 'kind': 'orbit'}
        self.testInst = pysat.Instrument('pysat', 'testing_xarray',
                                         clean_level='clean',
                                         orbit_info=info)
        self.testInst.custom.attach(filter_data, 'modify')

    def teardown(self):
        """Runs after every method to clean up previous testing."""
        del self.testInst


class TestOrbitsGappyOrbitLatData(TestGeneralOrbitsMLT):
    def setup(self):
        """Runs before every method to create a clean testing setup."""
        info = {'index': 'latitude', 'kind': 'polar'}
        self.testInst = pysat.Instrument('pysat', 'testing',
                                         clean_level='clean',
                                         orbit_info=info)
        self.testInst.custom.attach(filter_data, 'modify')

    def teardown(self):
        """Runs after every method to clean up previous testing."""
        del self.testInst


class TestOrbitsGappyOrbitLatDataXarray(TestGeneralOrbitsMLT):
    def setup(self):
        """Runs before every method to create a clean testing setup."""
        info = {'index': 'latitude', 'kind': 'polar'}
        self.testInst = pysat.Instrument('pysat', 'testing_xarray',
                                         clean_level='clean',
                                         orbit_info=info)
        self.testInst.custom.attach(filter_data, 'modify')

    def teardown(self):
        """Runs after every method to clean up previous testing."""
        del self.testInst<|MERGE_RESOLUTION|>--- conflicted
+++ resolved
@@ -561,31 +561,12 @@
 def filter_data(inst):
     """Remove data from instrument, simulating gaps"""
 
-<<<<<<< HEAD
-    times = [[dt.datetime(2009, 1, 1, 10),
-              dt.datetime(2009, 1, 1, 12)],
-             [dt.datetime(2009, 1, 1, 4),
-              dt.datetime(2009, 1, 2, 5, 37)],
-             [dt.datetime(2009, 1, 1, 1, 37),
-              dt.datetime(2009, 1, 1, 3, 14)],
-             [dt.datetime(2009, 1, 1, 15),
-              dt.datetime(2009, 1, 1, 16)],
-             [dt.datetime(2009, 1, 1, 22),
-              dt.datetime(2009, 1, 2, 2)],
-             [dt.datetime(2009, 1, 13),
-              dt.datetime(2009, 1, 15)],
-             [dt.datetime(2009, 1, 20, 1),
-              dt.datetime(2009, 1, 25, 23)],
-             [dt.datetime(2009, 1, 25, 23, 30),
-              dt.datetime(2009, 1, 26, 3)]
-=======
     times = [[dt.datetime(2009, 1, 1, 1, 37), dt.datetime(2009, 1, 1, 3, 14)],
              [dt.datetime(2009, 1, 1, 10), dt.datetime(2009, 1, 1, 12)],
              [dt.datetime(2009, 1, 1, 22), dt.datetime(2009, 1, 2, 2)],
              [dt.datetime(2009, 1, 13), dt.datetime(2009, 1, 15)],
              [dt.datetime(2009, 1, 20, 1), dt.datetime(2009, 1, 25, 23)],
              [dt.datetime(2009, 1, 25, 23, 30), dt.datetime(2009, 1, 26, 3)]
->>>>>>> 86c2de57
              ]
     for time in times:
         idx, = np.where((inst.index > time[1]) | (inst.index < time[0]))

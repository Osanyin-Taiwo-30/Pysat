--- conflicted
+++ resolved
@@ -216,16 +216,9 @@
     # Define all magic methods
 
     def __init__(self, platform=None, name=None, tag=None, inst_id=None,
-<<<<<<< HEAD
                  clean_level=None, update_files=None, pad=None,
-                 orbit_info=None, inst_module=None, multi_file_day=None,
-                 directory_format=None, file_format=None,
-                 temporary_file_list=False,
-=======
-                 clean_level='clean', update_files=False, pad=None,
                  orbit_info=None, inst_module=None, directory_format=None,
                  file_format=None, temporary_file_list=False,
->>>>>>> 1e8498ea
                  strict_time_flag=True, ignore_empty_files=False,
                  labels={'units': ('units', str), 'name': ('long_name', str),
                          'notes': ('notes', str), 'desc': ('desc', str),
@@ -276,11 +269,7 @@
         self.strict_time_flag = strict_time_flag
 
         # Assign directory format information, which tells pysat how to look in
-<<<<<<< HEAD
         # sub-directories for files.
-=======
-        # sub-directories for files
->>>>>>> 1e8498ea
         if directory_format is not None:
             # assign_func sets some instrument defaults, direct info rules all
             self.directory_format = directory_format.lower()

# -*- coding: utf-8 -*-
from __future__ import print_function
from __future__ import absolute_import

import copy
import datetime as dt
import errno
import functools
import importlib
import inspect
import os
import sys
import warnings

import netCDF4
import numpy as np
import pandas as pds
import xarray as xr

import pysat
from pysat import utils
from pysat import user_modules
from pysat import logger


# main class for users
class Instrument(object):
    """Download, load, manage, modify and analyze science data.

    Parameters
    ----------
    platform : string
        name of platform/satellite.
    name : string
        name of instrument.
    tag : string, optional
        identifies particular subset of instrument data.
    sat_id : string, optional
        identity within constellation
    clean_level : {'clean','dusty','dirty','none'}, optional
        level of data quality
    pad : pandas.DateOffset, or dictionary, optional
        Length of time to pad the begining and end of loaded data for
        time-series processing. Extra data is removed after applying all
        custom functions. Dictionary, if supplied, is simply passed to
        pandas DateOffset.
    orbit_info : dict
        Orbit information, {'index':index, 'kind':kind, 'period':period}.
        See pysat.Orbits for more information.
    inst_module : module, optional
        Provide instrument module directly.
        Takes precedence over platform/name.
    update_files : boolean, optional
        If True, immediately query filesystem for instrument files and store.
    temporary_file_list : boolean, optional
        If true, the list of Instrument files will not be written to disk.
        Prevents a race condition when running multiple pysat processes.
    strict_time_flag : boolean, option (True)
        If true, pysat will check data to ensure times are unique and
        monotonically increasing.
    multi_file_day : boolean, optional
        Set to True if Instrument data files for a day are spread across
        multiple files and data for day n could be found in a file
        with a timestamp of day n-1 or n+1.
    manual_org : bool
        if True, then pysat will look directly in pysat data directory
        for data files and will not use default /platform/name/tag
    directory_format : str
        directory naming structure in string format. Variables such as
        platform, name, and tag will be filled in as needed using python
        string formatting. The default directory structure would be
        expressed as '{platform}/{name}/{tag}'
    file_format : str or NoneType
        File naming structure in string format.  Variables such as year,
        month, and sat_id will be filled in as needed using python string
        formatting.  The default file format structure is supplied in the
        instrument list_files routine.
    ignore_empty_files : boolean
        if True, the list of files found will be checked to
        ensure the filesizes are greater than zero. Empty files are
        removed from the stored list of files.
    units_label : str
        String used to label units in storage. Defaults to 'units'.
    name_label : str
        String used to label long_name in storage. Defaults to 'name'.
    notes_label : str
       label to use for notes in storage. Defaults to 'notes'
    desc_label : str
       label to use for variable descriptions in storage. Defaults to 'desc'
    plot_label : str
       label to use to label variables in plots. Defaults to 'label'
    axis_label : str
        label to use for axis on a plot. Defaults to 'axis'
    scale_label : str
       label to use for plot scaling type in storage. Defaults to 'scale'
    min_label : str
       label to use for typical variable value min limit in storage.
       Defaults to 'value_min'
    max_label : str
       label to use for typical variable value max limit in storage.
       Defaults to 'value_max'
    fill_label : str
        label to use for fill values. Defaults to 'fill' but some
        implementations will use 'FillVal'

    Attributes
    ----------
    data : pandas.DataFrame
        loaded science data
    date : pandas.datetime
        date for loaded data
    yr : int
        year for loaded data
    bounds : (datetime/filename/None, datetime/filename/None)
        bounds for loading data, supply array_like for a season with gaps.
        Users may provide as a tuple or tuple of lists, but the attribute is
        stored as a tuple of lists for consistency
    doy : int
        day of year for loaded data
    files : pysat.Files
        interface to instrument files
    meta : pysat.Meta
        interface to instrument metadata, similar to netCDF 1.6
    orbits : pysat.Orbits
        interface to extracting data orbit-by-orbit
    custom : pysat.Custom
        interface to instrument nano-kernel
    kwargs : dictionary
        keyword arguments passed to instrument loading routine

    Note
    ----
    Pysat attempts to load the module platform_name.py located in
    the pysat/instruments directory. This module provides the underlying
    functionality to download, load, and clean instrument data.
    Alternatively, the module may be supplied directly
    using keyword inst_module.

    Examples
    --------
    ::

        # 1-second mag field data
        vefi = pysat.Instrument(platform='cnofs',
                                name='vefi',
                                tag='dc_b',
                                clean_level='clean')
        start = dt.datetime(2009,1,1)
        stop = dt.datetime(2009,1,2)
        vefi.download(start, stop)
        vefi.load(date=start)
        print(vefi['dB_mer'])
        print(vefi.meta['db_mer'])

        # 1-second thermal plasma parameters
        ivm = pysat.Instrument(platform='cnofs',
                               name='ivm',
                               tag='',
                               clean_level='clean')
        ivm.download(start,stop)
        ivm.load(2009,1)
        print(ivm['ionVelmeridional'])

        # Ionosphere profiles from GPS occultation
        cosmic = pysat.Instrument('cosmic',
                                  'gps',
                                  'ionprf',
                                  altitude_bin=3)
        # bins profile using 3 km step
        cosmic.download(start, stop, user=user, password=password)
        cosmic.load(date=start)

    """

    def __init__(self, platform=None, name=None, tag=None, sat_id=None,
                 clean_level='clean', update_files=None, pad=None,
                 orbit_info=None, inst_module=None, multi_file_day=None,
                 manual_org=None, directory_format=None, file_format=None,
                 temporary_file_list=False, strict_time_flag=True,
                 ignore_empty_files=False,
                 units_label='units', name_label='long_name',
                 notes_label='notes', desc_label='desc',
                 plot_label='label', axis_label='axis', scale_label='scale',
                 min_label='value_min', max_label='value_max',
                 fill_label='fill', *arg, **kwargs):

        # Set default tag and sat_id
        self.tag = tag.lower() if tag is not None else ''
        self.sat_id = sat_id.lower() if sat_id is not None else ''

        if inst_module is None:
            # use strings to look up module name
            if isinstance(platform, str) and isinstance(name, str):
                self.platform = platform.lower()
                self.name = name.lower()
                # look to module for instrument functions and defaults
                self._assign_funcs(by_name=True)
            elif (platform is None) and (name is None):
                # creating "empty" Instrument object with this path
                self.name = ''
                self.platform = ''
                self._assign_funcs()
            else:
                raise ValueError(' '.join(('Inputs platform and name must both',
                                           'be strings, or both None.')))
        else:
            # user has provided a module
            try:
                # platform and name are expected to be part of module
                self.name = inst_module.name.lower()
                self.platform = inst_module.platform.lower()
            except AttributeError as err:
                raise AttributeError(' '.join((str(err), '\n',
                                               'A name and platform attribute',
                                               'for the instrument is',
                                               'required if supplying routine',
                                               'module directly.')))
            # look to module for instrument functions and defaults
            self._assign_funcs(inst_module=inst_module)

        # more reasonable defaults for optional parameters
        self.clean_level = (clean_level.lower() if clean_level is not None
                            else 'none')

        # assign strict_time_flag
        self.strict_time_flag = strict_time_flag

        # assign directory format information, how pysat looks in
        # sub-directories for files
        # assign_func sets some instrument defaults, direct info rules all
        if directory_format is not None:
            self.directory_format = directory_format.lower()
        # value not provided by user, check if there is a value provided by
        # instrument module
        elif self.directory_format is not None:
            try:
                # check if it is a function
                self.directory_format = self.directory_format(tag, sat_id)
            except TypeError:
                pass
        # assign the file format string, if provided by user
        # enables user to temporarily put in a new string template for files
        # that may not match the standard names obtained from download routine
        if file_format is not None:
            self.file_format = file_format
        # check to make sure value is reasonable
        if self.file_format is not None:
            # check if it is an iterable string.  If it isn't formatted
            # properly, raise Error
            if (not isinstance(self.file_format, str)
                    or (self.file_format.find("{") < 0)
                    or (self.file_format.find("}") < 0)):
                estr = 'file format set to default, supplied string must be '
                estr = '{:s}iteratable [{:}]'.format(estr, self.file_format)
                raise ValueError(estr)

        # set up empty data and metadata
        # check if pandas or xarray format
        if self.pandas_format:
            self._null_data = pds.DataFrame(None)
            self._data_library = pds.DataFrame
        else:
            self._null_data = xr.Dataset(None)
            self._data_library = xr.Dataset
        # assign null data for user selected data type
        self.data = self._null_data.copy()

        # create Meta instance with appropriate labels
        self.units_label = units_label
        self.name_label = name_label
        self.notes_label = notes_label
        self.desc_label = desc_label
        self.plot_label = plot_label
        self.axis_label = axis_label
        self.scale_label = scale_label
        self.min_label = min_label
        self.max_label = max_label
        self.fill_label = fill_label
        self.meta = pysat.Meta(units_label=self.units_label,
                               name_label=self.name_label,
                               notes_label=self.notes_label,
                               desc_label=self.desc_label,
                               plot_label=self.plot_label,
                               axis_label=self.axis_label,
                               scale_label=self.scale_label,
                               min_label=self.min_label,
                               max_label=self.max_label,
                               fill_label=self.fill_label)

        # function processing class, processes data on load
        self.custom = pysat.Custom()
        # create arrays to store data around loaded day
        # enables padding across day breaks with minimal loads
        self._next_data = self._null_data.copy()
        self._next_data_track = []
        self._prev_data = self._null_data.copy()
        self._prev_data_track = []
        self._curr_data = self._null_data.copy()

        # multi file day, default set by assign_funcs
        if multi_file_day is not None:
            self.multi_file_day = multi_file_day

        # arguments for padding
        if isinstance(pad, pds.DateOffset):
            self.pad = pad
        elif isinstance(pad, dict):
            self.pad = pds.DateOffset(**pad)
        elif pad is None:
            self.pad = None
        else:
            estr = 'pad must be a dictionary or a pandas.DateOffset instance.'
            raise ValueError(estr)

        # instantiate Files class
        manual_org = False if manual_org is None else manual_org
        temporary_file_list = not temporary_file_list
        self.files = pysat.Files(self, manual_org=manual_org,
                                 directory_format=self.directory_format,
                                 update_files=update_files,
                                 file_format=self.file_format,
                                 write_to_disk=temporary_file_list,
                                 ignore_empty_files=ignore_empty_files)

        # set bounds for iteration
        # self.bounds requires the Files class
        # setting (None,None) loads default bounds
        self.bounds = (None, None)
        self.date = None
        self._fid = None
        self.yr = None
        self.doy = None
        self._load_by_date = False

        # initialize orbit support
        if orbit_info is None:
            if self.orbit_info is None:
                # if default info not provided, set None as default
                orbit_info = {'index': None, 'kind': None, 'period': None}
            else:
                # default provided by instrument module
                orbit_info = self.orbit_info
        self.orbits = pysat.Orbits(self, **orbit_info)
        self.orbit_info = orbit_info

        # Create empty placeholder for meta translation table
        # gives information about how to label metadata for netcdf export
        # if None, pysat metadata labels will be used
        self._meta_translation_table = None

        # Create a placeholder for a post-processing function to be applied
        # to the metadata dictionary before export. If None, no post-processing
        # will occur
        self._export_meta_post_processing = None

        # store kwargs, passed to load routine
        # first, check if keywords are  valid
        _check_if_keywords_supported(self._load_rtn, **kwargs)
        # get and apply default values for custom keywords
        default_keywords = _get_supported_keywords(self._load_rtn)
        # store user supplied keywords
        self.kwargs = kwargs
        # add in defaults if not already present
        for key in default_keywords.keys():
            if key not in self.kwargs:
                self.kwargs[key] = default_keywords[key]

        # start with a daily increment for loading
        self.load_step = pds.DateOffset(days=1)

        # run instrument init function, a basic pass function is used
        # if user doesn't supply the init function
        self._init_rtn(self)

        # store base attributes, used in particular by Meta class
        self._base_attr = dir(self)

    def __getitem__(self, key):
        """
        Convenience notation for accessing data; inst['name'] is inst.data.name

        Examples
        --------
        ::

            # By name
            inst['name']
            # By list of names
            inst[['name1', 'name2']]
            # By position
            inst[row_index, 'name']
            # Slicing by row
            inst[row1:row2, 'name']
            # By Date
            inst[datetime, 'name']
            # Slicing by date, inclusive
            inst[datetime1:datetime2, 'name']
            # Slicing by name and row/date
            inst[datetime1:datetime2, 'name1':'name2']

        """

        if self.pandas_format:
            if isinstance(key, str):
                return self.data[key]
            elif isinstance(key, tuple):
                try:
                    # Pass keys directly through
                    return self.data.loc[key[0], key[1]]
                except (KeyError, TypeError):
                    # TypeError for single integer
                    # KeyError for list, array, slice of integers
                    # Assume key[0] is integer (including list or slice)
                    return self.data.loc[self.data.index[key[0]], key[1]]
            else:
                try:
                    # integer based indexing
                    return self.data.iloc[key]
                except (TypeError, ValueError):
                    # If it's not an integer, TypeError is thrown
                    # If it's a list, ValueError is thrown
                    return self.data[key]
        else:
            return self.__getitem_xarray__(key)

    def __getitem_xarray__(self, key):
        """
        Convenience notation for accessing data; inst['name'] is inst.data.name

        Examples
        --------
        ::

            # By name
            inst['name']
            # By position
            inst[row_index, 'name']
            # Slicing by row
            inst[row1:row2, 'name']
            # By Date
            inst[datetime, 'name']
            # Slicing by date, inclusive
            inst[datetime1:datetime2, 'name']
            # Slicing by name and row/date
            inst[datetime1:datetime2, 'name1':'name2']

        """
        if 'Epoch' in self.data.indexes:
            epoch_name = 'Epoch'
        elif 'time' in self.data.indexes:
            epoch_name = 'time'
        else:
            return xr.Dataset(None)

        if isinstance(key, tuple):
            if len(key) == 2:
                # support slicing time, variable name
                try:
                    return self.data.isel(indexers={epoch_name: key[0]})[key[1]]
                except (TypeError, KeyError):
                    try:
                        return self.data.sel(indexers={epoch_name:
                                                       key[0]})[key[1]]
                    except TypeError:  # construct dataset from names
                        return self.data[self.variables[key[1]]]
            else:
                # multidimensional indexing
                indict = {}
                for i, dim in enumerate(self[key[-1]].dims):
                    indict[dim] = key[i]

                return self.data[key[-1]][indict]
        else:
            try:
                # grab a particular variable by name
                return self.data[key]
            except (TypeError, KeyError):
                # that didn't work
                try:
                    # get all data variables but for a subset of time
                    # using integer indexing
                    return self.data.isel(indexers={epoch_name: key})
                except (TypeError, KeyError):
                    # subset of time, using label based indexing
                    return self.data.sel(indexers={epoch_name: key})

    def __setitem__(self, key, new):
        """Convenience method for adding data to instrument.

        Examples
        --------
        ::

            # Simple Assignment, default metadata assigned
            # 'long_name' = 'name'
            # 'units' = ''
            inst['name'] = newData
            # Assignment with Metadata
            inst['name'] = {'data':new_data,
                            'long_name':long_name,
                            'units':units}

        Note
        ----
        If no metadata provided and if metadata for 'name' not already stored
        then default meta information is also added,
        long_name = 'name', and units = ''.

        """

        # add data to main pandas.DataFrame, depending upon the input
        # aka slice, and a name
        if self.pandas_format:
            if isinstance(key, tuple):
                try:
                    # Pass directly through to loc
                    self.data.loc[key[0], key[1]] = new
                except (KeyError, TypeError):
                    # TypeError for single integer
                    # KeyError for list, array, slice of integers
                    # Assume key[0] is integer (including list or slice)
                    self.data.loc[self.data.index[key[0]], key[1]] = new
                self.meta[key[1]] = {}
                return
            elif not isinstance(new, dict):
                # make it a dict to simplify downstream processing
                new = {'data': new}

            # input dict must have data in 'data',
            # the rest of the keys are presumed to be metadata
            in_data = new.pop('data')
            if hasattr(in_data, '__iter__'):
                if isinstance(in_data, pds.DataFrame):
                    pass
                    # filter for elif
                elif isinstance(next(iter(in_data), None), pds.DataFrame):
                    # input is a list_like of frames
                    # this is higher order data
                    # this process ensures
                    if ('meta' not in new) and \
                            (key not in self.meta.keys_nD()):
                        # create an empty Meta instance but with variable names
                        # this will ensure the correct defaults for all
                        # subvariables.  Meta can filter out empty metadata as
                        # needed, the check above reduces the need to create
                        # Meta instances
                        ho_meta = pysat.Meta(units_label=self.units_label,
                                             name_label=self.name_label,
                                             notes_label=self.notes_label,
                                             desc_label=self.desc_label,
                                             plot_label=self.plot_label,
                                             axis_label=self.axis_label,
                                             scale_label=self.scale_label,
                                             fill_label=self.fill_label,
                                             min_label=self.min_label,
                                             max_label=self.max_label)
                        ho_meta[in_data[0].columns] = {}
                        self.meta[key] = ho_meta

            # assign data and any extra metadata
            self.data[key] = in_data
            self.meta[key] = new

        else:
            # xarray format chosen for Instrument object
            if not isinstance(new, dict):
                new = {'data': new}
            in_data = new.pop('data')

            if 'Epoch' in self.data.indexes:
                epoch_name = 'Epoch'
            elif 'time' in self.data.indexes:
                epoch_name = 'time'
            else:
                raise ValueError(' '.join(('Unsupported time index name,',
                                           '"Epoch" or "time".')))

            if isinstance(key, tuple):
                # user provided more than one thing in assignment location
                # something like, index integers and a variable name
                # self[idx, 'variable'] = stuff
                # or, self[idx1, idx2, idx3, 'variable'] = stuff
                # construct dictionary of dimensions and locations for
                # xarray standards
                indict = {}
                for i, dim in enumerate(self[key[-1]].dims):
                    indict[dim] = key[i]
                try:
                    self.data[key[-1]].loc[indict] = in_data
                except (TypeError, KeyError):
                    indict[epoch_name] = self.index[indict[epoch_name]]
                    self.data[key[-1]].loc[indict] = in_data
                self.meta[key[-1]] = new
                return
            elif isinstance(key, str):
                # assigning basic variable

                # if xarray input, take as is
                if isinstance(in_data, xr.DataArray):
                    self.data[key] = in_data

                # ok, not an xarray input
                # but if we have an iterable input, then we
                # go through here
                elif len(np.shape(in_data)) == 1:
                    # looking at a 1D input here
                    if len(in_data) == len(self.index):
                        # 1D input has the correct length for storage along
                        # 'Epoch'
                        self.data[key] = (epoch_name, in_data)
                    elif len(in_data) == 1:
                        # only provided a single number in iterable, make that
                        # the input for all times
                        self.data[key] = (epoch_name,
                                          [in_data[0]] * len(self.index))
                    elif len(in_data) == 0:
                        # provided an empty iterable
                        # make everything NaN
                        self.data[key] = (epoch_name,
                                          [np.nan] * len(self.index))
                # not an iterable input
                elif len(np.shape(in_data)) == 0:
                    # not given an iterable at all, single number
                    # make that number the input for all times
                    self.data[key] = (epoch_name, [in_data] * len(self.index))

                else:
                    # multidimensional input that is not an xarray
                    # user needs to provide what is required
                    if isinstance(in_data, tuple):
                        self.data[key] = in_data
                    else:
                        raise ValueError(' '.join(('Must provide dimensions',
                                                   'for xarray multidim',
                                                   'data using input tuple.')))

            elif hasattr(key, '__iter__'):
                # multiple input strings (keys) are provided, but not in tuple
                # form recurse back into this function, setting each
                # input individually
                for keyname in key:
                    self.data[keyname] = in_data[keyname]

            # attach metadata
            self.meta[key] = new

    def rename(self, names, lowercase_data_labels=False):
        """Renames variable within both data and metadata.

        Parameters
        ----------
        names : dict or other map
            Existing names are keys, values are new names
        lowercase_data_labels : boolean
            If True, the labels applied to inst.data
            are forced to lowercase. The supplied case
            in names is retained within inst.meta.

        Examples
        --------
        ..

            # standard renaming
            new_names = {'old_name': 'new_name',
                         'old_name2':, 'new_name2'}
            inst.rename(new_names)

        If using a pandas DataFrame as the underlying data object,
        to rename higher-order variables supply a modified dictionary.
        Note that this rename will be invoked individually for all
        times in the dataset.
        ..

            # applies to higher-order datasets
            # that are loaded into pandas
            # general example
            new_names = {'old_name': 'new_name',
                         'old_name2':, 'new_name2',
                         'col_name': {'old_ho_name': 'new_ho_name'}}
            inst.rename(new_names)

            # specific example
            inst = pysat.Instrument('pysat', 'testing2D')
            inst.load(2009, 1)
            names = {'uts': 'pysat_uts',
                     'profiles': {'density': 'pysat_density'}}
            inst.rename(names)

        pysat supports differing case for variable labels across the
        data and metadata objects attached to an Instrument. Since
        metadata is case-preserving (on assignment) but case-insensitive,
        the labels used for data are always valid for metadata. This
        feature may be used to provide friendlier variable names within
        pysat while also maintaining external format compatibility
        when writing files.
        ..
            # example with lowercase_data_labels
            inst = pysat.Instrument('pysat', 'testing2D')
            inst.load(2009, 1)
            names = {'uts': 'Pysat_UTS',
                     'profiles': {'density': 'PYSAT_density'}}
            inst.rename(names, lowercase_data_labels=True)

            # note that 'Pysat_UTS' was applied to data as 'pysat_uts'
            print(inst['pysat_uts'])

            # case is retained within inst.meta, though
            # data access to meta is case insensitive
            print('True meta variable name is ', inst.meta['pysat_uts'].name)

            # Note that the labels in meta may be used when creating a file
            # thus 'Pysat_UTS' would be found in the resulting file
            inst.to_netcdf4('./test.nc', preserve_meta_case=True)

            # load in file and check
            raw = netCDF4.Dataset('./test.nc')
            print(raw.variables['Pysat_UTS'])

        """

        if self.pandas_format:
            # check for standard rename variables as well as
            # renaming for higher order variables
            # filtered old names
            fdict = {}
            # higher order names
            hdict = {}
            # keys for existing higher order data labels
            ho_keys = [a for a in self.meta.keys_nD()]
            lo_keys = [a for a in self.meta.keys()]
            # iterate, collect normal variables
            # rename higher order variables
            for key in names:
                # original name, new name
                oname, nname = key, names[key]
                if oname not in ho_keys:
                    if oname in lo_keys:
                        # within low order (standard) variable keys
                        # may be renamed directly
                        fdict[oname] = nname
                    else:
                        # not in standard or higher order keys
                        estr = ' '.join((oname, ' is not',
                                         'a known variable.'))
                        raise ValueError(estr)
                else:
                    # variable name is in higher order list
                    if isinstance(nname, dict):
                        # changing a variable name within
                        # higher order object
                        label = [k for k in nname.keys()][0]
                        hdict[label] = nname[label]
                        # ensure variable is there
                        if label not in self.meta[oname]['children']:
                            estr = ''.join((label, ' is not a known ',
                                            'higher-order variable under ',
                                            oname, '.'))
                            raise ValueError(estr)
                        # check for lowercase flag
                        if lowercase_data_labels:
                            gdict = {}
                            gdict[label] = nname[label].lower()
                        else:
                            gdict = hdict
                        # change names for frame at each time
                        for i in np.arange(len(self.index)):
                            # within data itself
                            self[i, oname].rename(columns=gdict,
                                                  inplace=True)
                        # change metadata, once per variable only
                        # hdict used as it retains user provided case
                        self.meta.ho_data[oname].data.rename(hdict,
                                                             inplace=True)
                        # clear out dict for next loop
                        hdict.pop(label)
                    else:
                        # changing the outer 'column' label
                        fdict[oname] = nname
            # rename regular variables, single go
            # check for lower case data labels first
            if lowercase_data_labels:
                gdict = {}
                for key in fdict:
                    gdict[key] = fdict[key].lower()
            else:
                gdict = fdict
            # change names for attached data object
            self.data.rename(columns=gdict, inplace=True)

        else:
            # xarray renaming
            # account for lowercase data labels first
            if lowercase_data_labels:
                gdict = {}
                for key in names:
                    gdict[key] = names[key].lower()
            else:
                gdict = names
            self.data = self.data.rename(gdict)
            # set up dictionary for renaming metadata variables
            fdict = names

        # update normal metadata parameters in a single go
        # case must always be preserved in Meta object
        new_fdict = {}
        for key in fdict:
            case_old = self.meta.var_case_name(key)
            new_fdict[case_old] = fdict[key]
        self.meta.data.rename(index=new_fdict, inplace=True)

        return

    @property
    def empty(self):
        """Boolean flag reflecting lack of data.

        True if there is no Instrument data."""

        if self.pandas_format:
            return self.data.empty
        else:
            if 'time' in self.data.indexes:
                return len(self.data.indexes['time']) == 0
            elif 'Epoch' in self.data.indexes:
                return len(self.data.indexes['Epoch']) == 0
            else:
                return True

    def _empty(self, data=None):
        """Boolean flag reflecting lack of data.

        True if there is no Instrument data."""

        if data is None:
            data = self.data
        if self.pandas_format:
            return data.empty
        else:
            if 'time' in data.indexes:
                return len(data.indexes['time']) == 0
            elif 'Epoch' in data.indexes:
                return len(data.indexes['Epoch']) == 0
            else:
                return True

    @property
    def date(self):
        """Date for loaded data."""
        return self._date

    @date.setter
    def date(self, new):
        """Date for loaded data."""
        self._date = self._filter_datetime_input(new)

    @property
    def index(self):
        """Returns time index of loaded data."""
        return self._index()

    def _index(self, data=None):
        """Returns time index of loaded data."""
        if data is None:
            data = self.data

        if self.pandas_format:
            return data.index
        else:
            if 'time' in data.indexes:
                return data.indexes['time']
            elif 'Epoch' in data.indexes:
                return data.indexes['Epoch']
            else:
                return pds.Index([])

    @property
    def variables(self):
        """Returns list of variables within loaded data."""

        if self.pandas_format:
            return self.data.columns
        else:
            return list(self.data.variables.keys())

    def copy(self):
        """Deep copy of the entire Instrument object."""

        return copy.deepcopy(self)

    def concat_data(self, data, *args, **kwargs):
        """Concats data1 and data2 for xarray or pandas as needed

        Parameters
        ----------
        data : pandas or xarray
           Data to be appended to data already within the Instrument object

        Returns
        -------
        void
            Instrument.data modified in place.

        Note
        ----
        For pandas, sort=False is passed along to the underlying
        pandas.concat method. If sort is supplied as a keyword, the
        user provided value is used instead.

        For xarray, dim='Epoch' is passed along to xarray.concat
        except if the user includes a value for dim as a
        keyword argument.

        """

        if self.pandas_format:
            if 'sort' in kwargs:
                sort = kwargs['sort']
                _ = kwargs.pop('sort')
            else:
                sort = False
            return pds.concat(data, sort=sort, *args, **kwargs)
        else:
            if 'dim' in kwargs:
                dim = kwargs['dim']
                _ = kwargs.pop('dim')
            else:
                dim = self.index.name
            return xr.concat(data, dim=dim, *args, **kwargs)

    def _pass_func(*args, **kwargs):
        pass

    def _assign_funcs(self, by_name=False, inst_module=None):
        """Assign all external science instrument methods to Instrument object.
        """
        # set defaults
        self._list_rtn = self._pass_func
        self._load_rtn = self._pass_func
        self._default_rtn = self._pass_func
        self._clean_rtn = self._pass_func
        self._init_rtn = self._pass_func
        self._download_rtn = self._pass_func
        self._list_remote_rtn = self._pass_func
        # default params
        self.directory_format = None
        self.file_format = None
        self.multi_file_day = False
        self.orbit_info = None
        self.pandas_format = True

        if by_name:
            # pysat platform is reserved for modules within pysat.instruments
            if self.platform == 'pysat':
                # look within pysat
                inst = \
                    importlib.import_module(''.join(('.', self.platform, '_',
                                                     self.name)),
                                            package='pysat.instruments')
            else:
                # not a native pysat.Instrument
                # first, get the supporting instrument module from
                # the pysat registry
                try:
                    mod = user_modules[self.platform][self.name]
                except KeyError as kerr:
                    estr = ''.join(('unknown platform or name supplied to user',
                                    ' modules: {:} or {:} not in {:}'))
                    estr = estr.format(self.platform, self.name,
                                       user_modules.__repr__())
                    logger.error(estr)
                    raise KeyError(kerr)
                # import registered module
                # though modules are checked to ensure they may be imported
                # when registered, something may have changed on the system
                # since it was originally checked.
                try:
                    inst = importlib.import_module(mod)
                except ImportError as ierr:
                    estr = ' '.join(('unable to locate or import module for',
                                     'platform {:}, name {:}'))
                    estr = estr.format(self.platform, self.name)
                    logger.error(estr)
                    raise ImportError(ierr)

        elif inst_module is not None:
            # user supplied an object with relevant instrument routines
            inst = inst_module
        else:
            # no module or name info, default pass functions assigned
            return

        try:
            self._load_rtn = inst.load
            self._list_rtn = inst.list_files
            self._download_rtn = inst.download
        except AttributeError as err:
            raise AttributeError("\n".join((str(err), '\n',
                                            'A load, file_list, and download',
                                            'routine are required for every',
                                            'instrument.')))
        try:
            self._default_rtn = inst.default
        except AttributeError:
            pass
        try:
            self._init_rtn = inst.init
        except AttributeError:
            pass
        try:
            self._clean_rtn = inst.clean
        except AttributeError:
            pass
        try:
            self._list_remote_rtn = inst.list_remote_files
        except AttributeError:
            pass

        # look for instrument default parameters
        try:
            self.directory_format = inst.directory_format
        except AttributeError:
            pass
        try:
            self.multi_file_day = inst.multi_file_day
        except AttributeError:
            pass
        try:
            self.orbit_info = inst.orbit_info
        except AttributeError:
            pass
        try:
            self.pandas_format = inst.pandas_format
        except AttributeError:
            pass

        # Check for download flags for tests
        try:
            # Used for instruments without download access
            # Assume we test download routines regardless of env unless
            # specified otherwise
            self._test_download = \
                inst._test_download[self.sat_id][self.tag]
        except (AttributeError, KeyError):
            # Either flags are not specified, or this combo is not
            self._test_download = True
        try:
            # Used for tests which require FTP access
            # Assume we test download routines on travis unless specified
            # otherwise
            self._test_download_travis = \
                inst._test_download_travis[self.sat_id][self.tag]
        except (AttributeError, KeyError):
            # Either flags are not specified, or this combo is not
            self._test_download_travis = True
        try:
            # Used for tests which require password access
            # Assume password not required unless specified otherwise
            self._password_req = \
                inst._password_req[self.sat_id][self.tag]
        except (AttributeError, KeyError):
            # Either flags are not specified, or this combo is not
            self._password_req = False

    def __repr__(self):
        """ Print the basic Instrument properties"""
        out_str = "".join(["Instrument(platform='", self.platform, "', name='",
                           self.name, "', sat_id='", self.sat_id,
                           "', clean_level='", self.clean_level,
                           "', pad={:}, orbit_info=".format(self.pad),
                           "{:}, **{:})".format(self.orbit_info, self.kwargs)])

        return out_str

    def __str__(self):
        """ Descriptively print the basic Instrument properties"""

        # Get the basic Instrument properties
        output_str = 'pysat Instrument object\n'
        output_str += '-----------------------\n'
        output_str += "Platform: '{:s}'\n".format(self.platform)
        output_str += "Name: '{:s}'\n".format(self.name)
        output_str += "Tag: '{:s}'\n".format(self.tag)
        output_str += "Satellite id: '{:s}'\n".format(self.sat_id)

        # Print out the data processing information
        output_str += '\nData Processing\n'
        output_str += '---------------\n'
        output_str += "Cleaning Level: '{:s}'\n".format(self.clean_level)
        output_str += 'Data Padding: {:s}\n'.format(self.pad.__str__())
        output_str += 'Keyword Arguments Passed to load(): '
        output_str += "{:s}\n".format(self.kwargs.__str__())
        output_str += "{:s}\n".format(self.custom.__str__())

        # Print out the orbit settings
        if self.orbits.orbit_index is not None:
            output_str += '{:s}\n'.format(self.orbits.__str__())

        # Print the local file information
        output_str += self.files.__str__()

        # Display loaded data
        output_str += '\n\nLoaded Data Statistics\n'
        output_str += '----------------------\n'
        if not self.empty:
            num_vars = len(self.variables)

            output_str += 'Date: ' + self.date.strftime('%d %B %Y') + '\n'
            output_str += 'DOY: {:03d}\n'.format(self.doy)
            output_str += 'Time range: '
            output_str += self.index[0].strftime('%d %B %Y %H:%M:%S')
            output_str += ' --- '
            output_str += self.index[-1].strftime('%d %B %Y %H:%M:%S\n')
            output_str += 'Number of Times: {:d}\n'.format(len(self.index))
            output_str += 'Number of variables: {:d}\n'.format(num_vars)

            output_str += '\nVariable Names:\n'
            output_str += utils._core.fmt_output_in_cols(self.variables)

            # Print the short version of the metadata
            output_str += '\n{:s}'.format(self.meta.__str__(long_str=False))
        else:
            output_str += 'No loaded data.\n'

        return output_str

    def _filter_datetime_input(self, date):
        """
        Returns datetime that only includes year, month, and day.

        Parameters
        ----------
        date : datetime (array_like or single input)

        Returns
        -------
        datetime (or list of datetimes)
            Only includes year, month, and day from original input

        """

        if date is None:
            return date
        else:
            if hasattr(date, '__iter__'):
                return [dt.datetime(da.year, da.month, da.day) for da in date]
            else:
                return dt.datetime(date.year, date.month, date.day)

    def today(self):
        """Returns today's date, with no hour, minute, second, etc.

        Parameters
        ----------
        None

        Returns
        -------
        datetime
            Today's date

        """

        return self._filter_datetime_input(dt.datetime.today())

    def tomorrow(self):
        """Returns tomorrow's date, with no hour, minute, second, etc.

        Parameters
        ----------
        None

        Returns
        -------
        datetime
            Tomorrow's date

        """

        return self.today() + pds.DateOffset(days=1)

    def yesterday(self):
        """Returns yesterday's date, with no hour, minute, second, etc.

        Parameters
        ----------
        None

        Returns
        -------
        datetime
            Yesterday's date

        """

        return self.today() - pds.DateOffset(days=1)

    def _load_data(self, date=None, fid=None, inc=None):
        """
        Load data for an instrument on given date or fid, dependng upon input.

        Parameters
        ----------
        date : (dt.datetime.date object or NoneType)
            file date
        fid : (int or NoneType)
            filename index value
        inc : pds.DateOffset or int
            Increment of files or dates to load, starting from the
            root date or fid

        Returns
        --------
        data : (pds.DataFrame or xr.Dataset)
            pysat data
        meta : (pysat.Meta)
            pysat meta data
        """

        date = self._filter_datetime_input(date)
        if fid is not None:
            # get filename based off of index value
            # inclusive loading on filenames
            fname = self.files[fid:(fid + inc)]
        elif date is not None:
            fname = self.files[date:(date + inc)]
        else:
            raise ValueError('Must supply either a date or file id number.')

        if len(fname) > 0:
            load_fname = [os.path.join(self.files.data_path, f) for f in fname]
            try:
                data, mdata = self._load_rtn(load_fname, tag=self.tag,
                                             sat_id=self.sat_id, **self.kwargs)
                # ensure units and name are named consistently in new Meta
                # object as specified by user upon Instrument instantiation
                mdata.accept_default_labels(self)
                bad_datetime = False
            except pds.errors.OutOfBoundsDatetime:
                bad_datetime = True
                data = self._null_data.copy()
                mdata = pysat.Meta(units_label=self.units_label,
                                   name_label=self.name_label,
                                   notes_label=self.notes_label,
                                   desc_label=self.desc_label,
                                   plot_label=self.plot_label,
                                   axis_label=self.axis_label,
                                   scale_label=self.scale_label,
                                   min_label=self.min_label,
                                   max_label=self.max_label,
                                   fill_label=self.fill_label)

        else:
            bad_datetime = False
            data = self._null_data.copy()
            mdata = pysat.Meta(units_label=self.units_label,
                               name_label=self.name_label,
                               notes_label=self.notes_label,
                               desc_label=self.desc_label,
                               plot_label=self.plot_label,
                               axis_label=self.axis_label,
                               scale_label=self.scale_label,
                               min_label=self.min_label,
                               max_label=self.max_label,
                               fill_label=self.fill_label)

        output_str = '{platform} {name} {tag} {sat_id}'
        output_str = output_str.format(platform=self.platform,
                                       name=self.name, tag=self.tag,
                                       sat_id=self.sat_id)
        # check that data and metadata are the data types we expect
        if not isinstance(data, self._data_library):
            raise TypeError(' '.join(('Data returned by instrument load',
                            'routine must be a', self._data_library)))
        if not isinstance(mdata, pysat.Meta):
            raise TypeError('Metadata returned must be a pysat.Meta object')

        # let user know if data was returned or not
        ind = data.index if self.pandas_format else data.indexes
        if len(ind) > 0:
            if date is not None:
                output_str = ' '.join(('Returning', output_str, 'data for',
                                       date.strftime('%d %B %Y')))
            else:
                if len(fname) == 1:
                    # this check was zero
                    output_str = ' '.join(('Returning', output_str,
                                           'data from', fname[0]))
                else:
                    output_str = ' '.join(('Returning', output_str,
                                           'data from', fname[0], '::',
                                           fname[-1]))
        else:
            # no data signal
            if date is not None:
                if bad_datetime:
                    output_str = ' '.join(('Bad datetime for', output_str,
                                           date.strftime('%d %B %Y')))
                else:
                    output_str = ' '.join(('No', output_str, 'data for',
                                           date.strftime('%d %B %Y')))
            else:
                if len(fname) == 1:
                    output_str = ' '.join(('No', output_str, 'data for',
                                           fname[0]))
                elif len(fname) == 0:
                    output_str = ' '.join(('No', output_str, 'valid',
                                           'filenames found'))
                else:
                    output_str = ' '.join(('No', output_str, 'data for',
                                           fname[0], '::',
                                           fname[-1]))

        # remove extra spaces, if any
        output_str = " ".join(output_str.split())
        logger.info(output_str)
        return data, mdata

    def _load_next(self):
        """Load the next days data (or file) without incrementing the date.
        Repeated calls will not advance date/file and will produce the same
        data.

        Uses info stored in object to either increment the date,
        or the file. Looks for self._load_by_date flag.

        """
        if self._load_by_date:
            next_date = self.date + self.load_step
            return self._load_data(date=next_date, inc=self.load_step)
        else:
            next_id = self._fid + self.load_step
            return self._load_data(fid=next_id, inc=self.load_step)

    def _load_prev(self):
        """Load the next days data (or file) without decrementing the date.
        Repeated calls will not decrement date/file and will produce the same
        data

        Uses info stored in object to either decrement the date,
        or the file. Looks for self._load_by_date flag.

        """

        if self._load_by_date:
            prev_date = self.date - self.load_step
            return self._load_data(date=prev_date, inc=self.load_step)
        else:
            prev_id = self._fid - self.load_step
            return self._load_data(fid=prev_id, inc=self.load_step)

    def _set_load_parameters(self, date=None, fid=None):
        # filter supplied data so that it is only year, month, and day
        # and then store as part of instrument object
        # filtering instrinsic to assignment
        self.date = date
        self._fid = fid

        if date is not None:
            year, doy = utils.time.getyrdoy(date)
            self.yr = year
            self.doy = doy
            self._load_by_date = True
        else:
            self.yr = None
            self.doy = None
            self._load_by_date = False

    def load(self, yr=None, doy=None, yr2=None, doy2=None, date=None,
             date2=None, fname=None, fname2=None, verifyPad=False):
        """Load instrument data into Instrument object .data.

        Parameters
        ----------
        yr : integer
            Year for desired data. pysat will load all files with an
            associated date between yr, doy and yr, doy + 1
        doy : integer
            Day of year for desired data. Must be present with yr input.
        yr2 : integer
            Used when loading a range of dates, from yr, doy to yr2, doy2 based
            upon the dates associated with the Instrument's files. Date range
            is inclusive for yr, doy but exclusive for yr2, doy2.
        doy2 : integer
            Used when loading a range of dates, from yr, doy to yr2, doy2 based
            upon the dates associated with the Instrument's files. Date range
            is inclusive for yr, doy but exclusive for yr2, doy2.
        date : dt.datetime
            Date to load data for. pysat will load all files with an associated
            date between date and date + 1 day
        date2 : dt.datetime
            Used when loading a range of data from `date` to `date2` based
            upon the dates associated with the Instrument's files. Date range
            is inclusive for date but exclusive for date2.
        fname : 'string'
            Filename to be loaded
        fname2 : 'string'
            Used when loading a range of filenames from `fname` to `fname2`,
            inclusive.
        verifyPad : boolean
            if True, padding data not removed (debug purposes). Padding
            parameters are provided at Instrument instantiation.

        Note
        ----
        Loads data for a chosen instrument into .data. Any functions chosen
        by the user and added to the custom processing queue (.custom.attach)
        are automatically applied to the data before it is available to
        user in .data.

        A mixed combination of `.load()` keywords such as `yr` and `date` are
        not allowed.

        Examples
        --------
        ::
            import datetime as dt
            import pysat

            inst = pysat.Instrument('pysat', 'testing')

            # load a single day by year and day of year
            inst.load(2009, 1)

            # load a single day by date
            date = dt.datetime(2009, 1, 1)
            inst.load(date=date)

            # load a single file, first file in this example
            inst.load(fname=inst.files[0])

            # load a range of days, data between
            # Jan. 1st (inclusive) - Jan. 3rd (exclusive)
            inst.load(2009, 1, 2009, 3)

            # same procedure using datetimes
            date = dt.datetime(2009, 1, 1)
            date2 = dt.datetime(2009, 1, 3)
            inst.load(date=date, date2=date2)

            # same procedure using filenames
            inst.load(fname=inst.files[0], fname2=inst.files[2])

        """

        # set options used by loading routine based upon user input
        if (yr is not None) & (doy is not None):
            date = dt.datetime(yr, 1, 1) + pds.DateOffset(days=(doy - 1))
            self._set_load_parameters(date=date, fid=None)
            # increment
            if (yr2 is not None) & (doy2 is not None):
                date2 = dt.datetime(yr2, 1, 1) + pds.DateOffset(days=(doy2 - 1))
                self.load_step = date2 - date
            elif (yr2 is not None) or (doy2 is not None):
                raise ValueError('Both yr2 and doy2 must be set, or neither.')
            else:
                self.load_step = pds.DateOffset(days=1)
            curr = self.date
        elif date is not None:
            # ensure date portion from user is only year, month, day
            self._set_load_parameters(date=date, fid=None)
            date = self._filter_datetime_input(date)
            # increment
            if date2 is not None:
                # support loading a range of dates
                self.load_step = date2 - date
            else:
                # defaults to single day load
                self.load_step = pds.DateOffset(days=1)
            curr = date
        elif fname is not None:
            # date will have to be set later by looking at the data
            self._set_load_parameters(date=None,
                                      fid=self.files.get_index(fname))
            # check for loading by file range
            if fname2 is not None:
                # get index for both files so the delta may be computed
                idx1 = self.files.get_index(fname)
                idx2 = self.files.get_index(fname2)
                diff = idx2 - idx1
                if diff < 0:
                    estr = ''.join(('`fname2` must occur at a later date than ',
                                    '`fname`. Swapping filename inputs will ',
                                    'resolve the error.'))
                    raise ValueError(estr)
                else:
                    self.load_step = diff
            else:
                # increment one file at a time
                self.load_step = 1
            curr = self._fid.copy()
        elif (yr is None) and (doy is None) and (yr2 is None) and \
                (doy2 is None) and (date is None) and (date2 is None) and \
                (fname is None):
            # empty call, treat as if all data requested
            if self.multi_file_day:
                estr = ''.join(('`load()` is not supported with multi_file_day',
                                '=True.'))
                raise ValueError(estr)
            if self.pad is not None:
                estr = ' '.join(('`load()` is not supported with data padding',
                                 'enabled.'))
                raise ValueError(estr)

            date = self.files.files.index[0]
            date2 = self.files.files.index[-1] + pds.DateOffset(days=1)

            self._set_load_parameters(date=date, fid=None)
            curr = date
            self.load_step = date2 - date
        else:
            estr = 'Unkown input.'
            raise TypeError(estr)

        self.orbits._reset()
        # if pad  or multi_file_day is true, need to have a three day/file load
        loop_pad = self.pad if self.pad is not None \
            else pds.DateOffset(seconds=0)
        if (self.pad is not None) | self.multi_file_day:
            if self._empty(self._next_data) & self._empty(self._prev_data):
                # data has not already been loaded for previous and next days
                # load data for all three
                logger.info('Initializing three day/file window')
                # using current date or fid
                self._prev_data, self._prev_meta = self._load_prev()
                self._curr_data, self._curr_meta = \
                    self._load_data(date=self.date, fid=self._fid,
                                    inc=self.load_step)
                self._next_data, self._next_meta = self._load_next()
            else:
                # moving forward in time
                if self._next_data_track == curr:
                    del self._prev_data
                    self._prev_data = self._curr_data
                    self._prev_meta = self._curr_meta
                    self._curr_data = self._next_data
                    self._curr_meta = self._next_meta
                    self._next_data, self._next_meta = self._load_next()
                # moving backward in time
                elif self._prev_data_track == curr:
                    del self._next_data
                    self._next_data = self._curr_data
                    self._next_meta = self._curr_meta
                    self._curr_data = self._prev_data
                    self._curr_meta = self._prev_meta
                    self._prev_data, self._prev_meta = self._load_prev()
                # jumped in time/or switched from filebased to date based
                # access
                else:
                    del self._prev_data
                    del self._curr_data
                    del self._next_data
                    self._prev_data, self._prev_meta = self._load_prev()
                    self._curr_data, self._curr_meta = \
                        self._load_data(date=self.date, fid=self._fid,
                                        inc=self.load_step)
                    self._next_data, self._next_meta = self._load_next()

            # make sure datetime indices for all data is monotonic
            if not self._index(self._prev_data).is_monotonic_increasing:
                self._prev_data.sort_index(inplace=True)
            if not self._index(self._curr_data).is_monotonic_increasing:
                self._curr_data.sort_index(inplace=True)
            if not self._index(self._next_data).is_monotonic_increasing:
                self._next_data.sort_index(inplace=True)

            # make tracking indexes consistent with new loads
<<<<<<< HEAD
            self._next_data_track = curr + self.load_step
            self._prev_data_track = curr - self.load_step
=======
            self._next_data_track = curr + inc
            self._prev_data_track = curr - inc

>>>>>>> 2b2da603
            # attach data to object
            if not self._empty(self._curr_data):
                # The data being added isn't empty, so copy the data values
                # and the meta data values
                self.data = self._curr_data.copy()
                self.meta = self._curr_meta.copy()
            else:
                # If a new default/empty Meta is added here then it creates
                # a bug by potentially overwriting existing, good meta data
                # with an empty Meta object. For example, this will happen if
                # a multi-day analysis ends on a day with no data.
                # Do not re-introduce this issue.
                self.data = self._null_data.copy()

            # Load by file or by date, as spedified
            if self._load_by_date:
                # Multi-file days can extend past a single day, only want data
                # from a specific date if loading by day.  Set up times for
                # the possible data padding coming up.
                first_time = self.date
                first_pad = self.date - loop_pad
                last_time = self.date + pds.DateOffset(days=1)
                last_pad = self.date + pds.DateOffset(days=1) + loop_pad
                want_last_pad = False
            elif (not self._load_by_date) and (not self.multi_file_day):
                # Loading by file, can't be a multi_file-day flag situation
                first_time = self._index(self._curr_data)[0]
                first_pad = first_time - loop_pad
                last_time = self._index(self._curr_data)[-1]
                last_pad = last_time + loop_pad
                want_last_pad = True
            else:
                raise ValueError(" ".join(("multi_file_day and loading by date",
                                           "are effectively equivalent.  Can't",
                                           "have multi_file_day and load by",
                                           "file.")))

            # pad data based upon passed parameter
            if (not self._empty(self._prev_data)) & (not self.empty):
                stored_data = self.data  # .copy()
                temp_time = copy.deepcopy(self.index[0])

                # pad data using access mechanisms that works
                # for both pandas and xarray
                self.data = self._prev_data.copy()

                # __getitem__ used below to get data
                # from instrument object. Details
                # for handling pandas and xarray are different
                # and handled by __getitem__
                self.data = self[first_pad:temp_time]
                if not self.empty:
                    if (self.index[-1] == temp_time):
                        self.data = self[:-1]
                    self.data = self.concat_data([self.data, stored_data])
                else:
                    self.data = stored_data

            if (not self._empty(self._next_data)) & (not self.empty):
                stored_data = self.data  # .copy()
                temp_time = copy.deepcopy(self.index[-1])

                # pad data using access mechanisms that work
                # for both pandas and xarray
                self.data = self._next_data.copy()
                self.data = self[temp_time:last_pad]
                if not self.empty:
                    if (self.index[0] == temp_time):
                        self.data = self[1:]
                    self.data = self.concat_data([stored_data, self.data])
                else:
                    self.data = stored_data

            self.data = self[first_pad:last_pad]
            # want exclusive end slicing behavior from above
            if not self.empty:
                if (self.index[-1] == last_pad) & (not want_last_pad):
                    self.data = self[:-1]

        # if self.pad is False, load single day
        else:
            self.data, meta = self._load_data(date=self.date, fid=self._fid,
                                              inc=self.load_step)
            if not self.empty:
                self.meta = meta

        # check if load routine actually returns meta
        if self.meta.data.empty:
            self.meta[self.variables] = {self.name_label: self.variables,
                                         self.units_label:
                                         [''] * len(self.variables)}

        # if loading by file set the yr, doy, and date
        if not self._load_by_date:
            if self.pad is not None:
                temp = first_time
            else:
                temp = self.index[0]
            self.date = dt.datetime(temp.year, temp.month, temp.day)
            self.yr, self.doy = utils.time.getyrdoy(self.date)

        # ensure data is unique and monotonic
        # check occurs after all the data padding loads, or individual load
        # thus it can potentially check issues with padding or with raw data
        if not (self.index.is_monotonic_increasing and self.index.is_unique):
            message = ''
            if not self.index.is_unique:
                message = ' '.join((message, 'Loaded data is not unique.'))
            if not self.index.is_monotonic_increasing:
                message = ' '.join((message, 'Loaded data is not',
                                   'monotonically increasing. '))
            if self.strict_time_flag:
                raise ValueError(' '.join((message, 'To continue to use data,'
                                           'set inst.strict_time_flag=False',
                                           'before loading data')))
            else:
                warnings.warn(message, stacklevel=2)

        # apply default instrument routine, if data present
        if not self.empty:
            self._default_rtn(self)

        # clean data, if data is present and cleaning requested
        if (not self.empty) & (self.clean_level != 'none'):
            self._clean_rtn(self)

        # apply custom functions via the nanokernel in self.custom
        if not self.empty:
            self.custom._apply_all(self)

        # remove the excess data padding, if any applied
        if (self.pad is not None) & (not self.empty) & (not verifyPad):
            self.data = self[first_time: last_time]
            if not self.empty:
                if (self.index[-1] == last_time) & (not want_last_pad):
                    self.data = self[:-1]

        # transfer any extra attributes in meta to the Instrument object
        self.meta.transfer_attributes_to_instrument(self)
        self.meta.mutable = False
        sys.stdout.flush()
        return

    def remote_file_list(self, start=None, stop=None):
        """List remote files for chosen instrument.  Default behaviour is
        to return all files.  User may additionally specify a given year,
        year/month, or year/month/day combination to return a subset of
        available files.

        Keywords
        --------
        start : (dt.datetime or NoneType)
            Starting time for file list. A None value will start with the first
            file found.
            (default=None)
        stop : (dt.datetime or NoneType)
            Ending time for the file list.  A None value will stop with the last
            file found.
            (default=None)

        Returns
        -------
        Series
            pandas Series of filenames indexed by date and time

        """

        return self._list_remote_rtn(self.tag, self.sat_id,
                                     start=start, stop=stop)

    def remote_date_range(self, start=None, stop=None):
        """Returns fist and last date for remote data.  Default behaviour is
        to search all files.  User may additionally specify a given year,
        year/month, or year/month/day combination to return a subset of
        available files.

        Keywords
        --------
        start : (dt.datetime or NoneType)
            Starting time for file list. A None value will start with the first
            file found.
            (default=None)
        stop : (dt.datetime or NoneType)
            Ending time for the file list.  A None value will stop with the last
            file found.
            (default=None)

        Returns
        -------
        List
            First and last datetimes obtained from remote_file_list

        """

        files = self.remote_file_list(start=start, stop=stop)
        return [files.index[0], files.index[-1]]

    def download_updated_files(self, user=None, password=None, **kwargs):
        """Grabs a list of remote files, compares to local, then downloads new
        files.

        Parameters
        ----------
        user : string
            username, if required by instrument data archive
        password : string
            password, if required by instrument data archive
        **kwargs : dict
            Dictionary of keywords that may be options for specific instruments

        Note
        ----
        Data will be downloaded to pysat_data_dir/patform/name/tag

        If Instrument bounds are set to defaults they are updated
        after files are downloaded.

        """

        # get list of remote files
        remote_files = self.remote_file_list()
        if remote_files.empty:
            logger.warning(' '.join(('No remote files found. Unable to',
                                     'download latest data.')))
            return

        # get current list of local files
        self.files.refresh()
        local_files = self.files.files
        # compare local and remote files

        # first look for dates that are in remote but not in local
        new_dates = []
        for date in remote_files.index:
            if date not in local_files:
                new_dates.append(date)

        # now compare filenames between common dates as it may
        # be a new version or revision
        # this will have a problem with filenames that are
        # faking daily data from monthly
        for date in local_files.index:
            if date in remote_files.index:
                if remote_files[date] != local_files[date]:
                    new_dates.append(date)
        logger.info(' '.join(('Found {} files that'.format(len(new_dates)),
                              'are new or updated.')))
        # download date for dates in new_dates (also includes new names)
        self.download(user=user, password=password, date_array=new_dates,
                      **kwargs)

    def download(self, start=None, stop=None, freq='D', user=None,
                 password=None, date_array=None, **kwargs):
        """Download data for given Instrument object from start to stop.

        Parameters
        ----------
        start : pandas.datetime (yesterday)
            start date to download data
        stop : pandas.datetime (tomorrow)
            stop date to download data
        freq : string
            Stepsize between dates for season, 'D' for daily, 'M' monthly
            (see pandas)
        user : string
            username, if required by instrument data archive
        password : string
            password, if required by instrument data archive
        date_array : list-like
            Sequence of dates to download date for. Takes precedence over
            start and stop inputs
        **kwargs : dict
            Dictionary of keywords that may be options for specific instruments

        Note
        ----
        Data will be downloaded to pysat_data_dir/patform/name/tag

        If Instrument bounds are set to defaults they are updated
        after files are downloaded.

        """
        # make sure directories are there, otherwise create them
        try:
            os.makedirs(self.files.data_path)
        except OSError as e:
            if e.errno != errno.EEXIST:
                raise

        if ((start is None) or (stop is None)) and (date_array is None):
            # defaults for downloads are set here rather than
            # in the method signature since method defaults are
            # only set once! If an Instrument object persists
            # longer than a day then the download defaults would
            # no longer be correct. Dates are always correct in this
            # setup.
            logger.info(''.join(['Downloading the most recent data by ',
                                 'default (yesterday through tomorrow).']))
            start = self.yesterday()
            stop = self.tomorrow()
        logger.info('Downloading data to: {}'.format(self.files.data_path))

        if date_array is None:
            # create range of dates to download data for
            # make sure dates are whole days
            start = self._filter_datetime_input(start)
            stop = self._filter_datetime_input(stop)
            date_array = utils.time.create_date_range(start, stop, freq=freq)

        if user is None:
            self._download_rtn(date_array,
                               tag=self.tag,
                               sat_id=self.sat_id,
                               data_path=self.files.data_path,
                               **kwargs)
        else:
            self._download_rtn(date_array,
                               tag=self.tag,
                               sat_id=self.sat_id,
                               data_path=self.files.data_path,
                               user=user,
                               password=password, **kwargs)
        # get current file date range
        first_date = self.files.start_date
        last_date = self.files.stop_date

        logger.info('Updating pysat file list')
        self.files.refresh()

        # if instrument object has default bounds, update them
        if len(self.bounds[0]) == 1:
            # get current bounds
            curr_bound = self.bounds
            if self._iter_type == 'date':
                if (curr_bound[0][0] == first_date
                        and curr_bound[1][0] == last_date):
                    logger.info('Updating instrument object bounds by date.')
                    self.bounds = (self.files.start_date, self.files.stop_date,
                                   curr_bound[2], curr_bound[3])
            if self._iter_type == 'file':
                if (curr_bound[0][0] == self.files[first_date]
                        and curr_bound[1][0] == self.files[last_date]):
                    logger.info('Updating instrument object bounds by file.')
                    self.bounds = (self.files[self.files.start_date],
                                   self.files[self.files.stop_date],
                                   curr_bound[2], curr_bound[3])

        return

    @property
    def bounds(self):
        """Boundaries for iterating over instrument object by date or file.

        Parameters
        ----------
        start : datetime object, filename, or None (default)
            start of iteration, if None uses first data date.
            list-like collection also accepted.
        end :  datetime object, filename, or None (default)
            end of iteration, inclusive. If None uses last data date.
            list-like collection also accepted.
        step : str, int, or None
            Step size used when iterating from start to end. Use a
            Pandas frequency string ('3D', '1M') when setting bounds by date,
            an integer when setting bounds by file. Defaults to a single
            day (file).
        width : pandas.DateOffset, int, or None
            Data window used when loading data within iteration. Defaults to a
            single day (file) if not assigned.

        Note
        ----
        Both start and stop must be the same type (date, or filename) or None.
        Only the year, month, and day are used for date inputs.

        Examples
        --------
        ::
            import datetime as dt
            import pandas as pds
            import pysat

            inst = pysat.Instrument(platform=platform, name=name, tag=tag)
            start = dt.datetime(2009,1,1)
            stop = dt.datetime(2009,1,31)
            # Defaults to stepping by a single day and a data loading window
            # of one day/file.
            inst.bounds = (start, stop)

<<<<<<< HEAD
            # Set bounds by file. Iterates a file at a time.
            inst.bounds = ('filename1', 'filename2')

            # Create a more complicated season, multiple start and stop dates.
=======
>>>>>>> 2b2da603
            start2 = dt.datetetime(2010,1,1)
            stop2 = dt.datetime(2010,2,14)
            inst.bounds = ([start, start2], [stop, stop2])

            # Iterate via a non-standard step size of two days.
            inst.bounds = ([start, start2], [stop, stop2], '2D')

            # Load more than a single day/file at a time when iterating
            inst.bounds = ([start, start2], [stop, stop2], '2D',
                           pds.DateOffset(days=3))

        """
        out = (self._iter_start, self._iter_stop, self._iter_step,
               self._iter_width)
        return out

    @bounds.setter
    def bounds(self, value=None):
        if value is None:
            # user wants defaults
            value = (None, None, None, None)

        if len(value) < 2:
            raise ValueError(' '.join(('Must supply both a start and end',
                                       'date/file. Supply None if you want the',
                                       'first/last possible.')))
        elif len(value) == 2:
            # includes start and stop only
            self._iter_step = None
            self._iter_width = None
        elif len(value) == 3:
            # also includes step size
            self._iter_step = value[2]
            self._iter_width = None
        elif len(value) == 4:
            # also includes loading window (data width)
            self._iter_step = value[2]
            self._iter_width = value[3]
        # pull out start and end times now that other optional items have
        # been checked out.
        start = value[0]
        end = value[1]

        if (start is None) and (end is None):
            # set default using first and last file date
            self._iter_start = [self.files.start_date]
            self._iter_stop = [self.files.stop_date]
            self._iter_type = 'date'
            if self._iter_step is None:
                self._iter_step = '1D'
            if self._iter_width is None:
                self._iter_width = pds.DateOffset(days=1)
            if self._iter_start[0] is not None:
                # check here in case Instrument is initialized with no input
                self._iter_list = \
                    utils.time.create_date_range(self._iter_start,
                                                 self._iter_stop,
                                                 freq=self._iter_step)
        else:
            # user provided some inputs
            starts = np.asarray([start])
            ends = np.asarray([end])
            # ensure consistency if list-like already
            if len(starts.shape) > 1:
                starts = starts[0]
            if len(ends.shape) > 1:
                ends = ends[0]

            # check equal number of elements
            if len(starts) != len(ends):
                estr = ' '.join(('Both start and end must have the same',
                                 'number of elements'))
                raise ValueError(estr)

            # check everything is the same type
            base = type(starts[0])
            for lstart, lend in zip(starts, ends):
                etype = type(lend)
                check1 = not isinstance(lstart, etype)
                check2 = not isinstance(lstart, base)
                if check1 or check2:
                    # method allows for inputs like inst.bounds = (start, None)
                    # and bounds will fill the None with actual begin or end
                    # allow for a Nonetype only if length is one
                    if len(starts) == 1:
                        if start is None or (end is None):
                            # we are good, one of them is None, no error
                            break
                    raise ValueError(' '.join(('Start and end items must all',
                                               'be of the same type')))

            # set bounds based upon passed data type
            if isinstance(starts[0], str) or isinstance(ends[0], str):
                # one of the inputs is a string
                self._iter_type = 'file'
                # could be (string, None) or (None, string)
                # replace None with first/last, as appropriate
                if starts[0] is None:
                    starts = [self.files[0]]
                if ends[0] is None:
                    ends = [self.files.files[-1]]
                # default step size
                if self._iter_step is None:
                    self._iter_step = 1
                # default window size
                if self._iter_width is None:
                    self._iter_width = 1

                # grab list of files with user bounds
                self._iter_list = self.files.get_file_array(starts, ends)
                # down-select based upon step size
                self._iter_list = self._iter_list[::self._iter_step]

            elif isinstance(starts[0], dt.datetime) or isinstance(ends[0],
                                                                  dt.datetime):
                # one of the inputs is a date
                self._iter_type = 'date'

                if starts[0] is None:
                    # start and stop dates on self.files already filtered
                    # to include only year, month, and day
                    starts = [self.files.start_date]
                if ends[0] is None:
                    ends = [self.files.stop_date]
                # default step size
                if self._iter_step is None:
                    self._iter_step = pds.DateOffset(days=1)
                # default window size
                if self._iter_width is None:
                    self._iter_width = pds.DateOffset(days=1)

                # create list-like of dates for iteration
                starts = self._filter_datetime_input(starts)
                ends = self._filter_datetime_input(ends)
                freq = self._iter_step
                self._iter_list = utils.time.create_date_range(starts, ends,
                                                               freq=freq)

            else:
                raise ValueError(' '.join(('Input is not a known type, string',
                                           'or datetime')))
            self._iter_start = starts
            self._iter_stop = ends

        return

    def __iter__(self):
        """Iterates instrument object by loading subsequent days or files.

        Note
        ----
        Limits of iteration, and iteration type (date/file)
        set by `bounds` attribute.

        Default bounds are the first and last dates from files on local system.

        Examples
        --------
        ::

            inst = pysat.Instrument(platform=platform, name=name, tag=tag)
            start = dt.datetime(2009, 1, 1)
            stop = dt.datetime(2009, 1, 31)
            inst.bounds = (start, stop)
            for inst in inst:
                print('Another day loaded', inst.date)

        """

        if self._iter_type == 'file':
            width = self._iter_width
            for fname in self._iter_list:
                if width > 1:
                    # load more than one file at a time
                    # get location for second file
                    nfid = self.files.get_index(fname) + self._iter_width
                    self.load(fname=fname, fname2=self.files[nfid])
                else:
                    self.load(fname=fname)
                yield self

        elif self._iter_type == 'date':
            # iterate over dates
            # list of dates generated whenever bounds are set
            for date in self._iter_list:
                # user specified range of dates
                date2 = date + self._iter_width
                self.load(date=date, date2=date2)

                # TODO: Discuss .copy()
                # without copy, a = [inst for inst in inst] leads to
                # every item being the last day loaded
                # with the copy, behavior is as expected, though
                # memory and execution time goes up
                yield self

    def next(self, verifyPad=False):
        """Manually iterate through the data loaded in Instrument object.

        Bounds of iteration and iteration type (day/file) are set by
        `bounds` attribute.

        Note
        ----
        If there were no previous calls to load then the
        first day(default)/file will be loaded.

        """

        # make sure we can iterate
        if len(self._iter_list) == 0:
            # nothing to potentially iterate over
            raise StopIteration(''.join(('File list is empty. ',
                                         'Nothing to be done.')))

        if self._iter_type == 'date':
            if self.date is not None:
                # data is already loaded in .data
                idx, = np.where(self.date == self._iter_list)
                if len(idx) == 0:
                    estr = ''.join(('Unable to find current date in ',
                                    'iteration file list. Out of bounds.'))
                    raise StopIteration(estr)
                elif idx[-1] >= len(self._iter_list) - 1:
                    # gone to far!
                    raise StopIteration('Outside the set date boundaries.')
                else:
                    # not on the last day, safe to move forward
                    next_date = self._iter_list[idx[0] + 1]
                    date2 = next_date + self._iter_width
                    self.load(date=next_date, date2=date2, verifyPad=verifyPad)
            else:
                # no data currently loaded, start at the beginning
                date = self._iter_list[0]
                date2 = date + self._iter_width
                self.load(date=date, date2=date2, verifyPad=verifyPad)

        elif self._iter_type == 'file':
            first = self.files.get_index(self._iter_list[0])
            last = self.files.get_index(self._iter_list[-1])
            step = self._iter_step
            width = self._iter_width
            if self._fid is not None:
                # data already loaded in .data
                if (self._fid < first) | (self._fid + step > last):
                    raise StopIteration('Outside the set file boundaries.')
                else:
                    # step size already accounted for in the list of files
                    # get location of current file in iteration list
                    if self.files[self._fid] in self._iter_list:
                        idx = 0
                        fname = self.files[self._fid]
                        for i, name in enumerate(self._iter_list):
                            if name == fname:
                                idx = i
                                break
                    else:
                        estr = ''.join(('Unable to find loaded filename ',
                                        'in the iteration filelist, ',
                                        'self._iter_list'))
                        raise ValueError(estr)
                    fname = self._iter_list[idx + 1]
            else:
                # no data loaded yet, start with the first file
                fname = self._iter_list[0]

            if width > 1:
                # load more than one file at a time
                # get location for second file
                nfid = self.files.get_index(fname) + self._iter_width
                self.load(fname=fname, fname2=self.files[nfid],
                          verifyPad=verifyPad)
            else:
                self.load(fname=fname, verifyPad=verifyPad)

        return

    def prev(self, verifyPad=False):
        """Manually iterate backwards through the data in Instrument object.

        Bounds of iteration and iteration type (day/file)
        are set by `bounds` attribute.

        Note
        ----
        If there were no previous calls to load then the
        first day(default)/file will be loaded.

        """
        # make sure we can iterate
        if len(self._iter_list) == 0:
            # nothing to potentially iterate over
            raise StopIteration(''.join(('File list is empty. ',
                                         'Nothing to be done.')))

        if self._iter_type == 'date':
            if self.date is not None:
                # some data already loaded in .data
                idx, = np.where(self._iter_list == self.date)
                if len(idx) == 0:
                    estr = ''.join(('Unable to find current date in ',
                                    'iteration file list. Out of bounds.'))
                    raise StopIteration(estr)
                elif idx[0] == 0:
                    # too far!
                    raise StopIteration('Outside the set date boundaries.')
                else:
                    # not on first day, safe to move backward
                    date = self._iter_list[idx[0] - 1]
                    date2 = self._iter_list[idx[0]]
                    self.load(date=date, date2=date2, verifyPad=verifyPad)
            else:
                # no data currently loaded, start at the end
                date2 = self._iter_list[-1]
                date = date2 - self._iter_width
                self.load(date=date, date2=date2, verifyPad=verifyPad)

        elif self._iter_type == 'file':
            first = self.files.get_index(self._iter_list[0])
            last = self.files.get_index(self._iter_list[-1])
            step = self._iter_step
            width = self._iter_width
            if self._fid is not None:
                if (self._fid - step < first) | (self._fid > last):
                    raise StopIteration('Outside the set file boundaries.')
                else:
                    if self.files[self._fid] in self._iter_list:
                        # find location of file
                        idx = 0
                        fname = self.files[self._fid]
                        for i, name in enumerate(self._iter_list):
                            if name == fname:
                                idx = i
                                break
                    else:
                        estr = ''.join(('Unable to find loaded filename ',
                                        'in the iteration filelist, ',
                                        'self._iter_list'))
                        raise ValueError(estr)
                    fname = self._iter_list[idx - 1]
            else:
                fname = self._iter_list[-1]

            if width > 1:
                # load more than one file at a time
                # get location for second file
                nfid = self.files.get_index(fname) - self._iter_width
                self.load(fname=fname, fname2=self.files[nfid],
                          verifyPad=verifyPad)
            else:
                self.load(fname=fname, verifyPad=verifyPad)

        return

    def _get_var_type_code(self, coltype):
        '''Determines the two-character type code for a given variable type

        Parameters
        ----------
        coltype : type or np.dtype
            The type of the variable

        Returns
        -------
        str
            The variable type code for the given type'''

        if type(coltype) is np.dtype:
            var_type = coltype.kind + str(coltype.itemsize)
            return var_type
        else:
            if coltype is np.int64:
                return 'i8'
            elif coltype is np.int32:
                return 'i4'
            elif coltype is np.int16:
                return 'i2'
            elif coltype is np.int8:
                return 'i1'
            elif coltype is np.uint64:
                return 'u8'
            elif coltype is np.uint32:
                return 'u4'
            elif coltype is np.uint16:
                return 'u2'
            elif coltype is np.uint8:
                return 'u1'
            elif coltype is np.float64:
                return 'f8'
            elif coltype is np.float32:
                return 'f4'
            elif issubclass(coltype, str):
                return 'S1'
            else:
                raise TypeError('Unknown Variable Type' + str(coltype))

    def _get_data_info(self, data, file_format):
        """Support file writing by determining data type and other options

        Parameters
        ----------
        data : pandas object
            Data to be written
        file_format : str
            String indicating netCDF3 or netCDF4

        Returns
        -------
        data_flag, datetime_flag, old_format
        """
        # get type of data
        data_type = data.dtype
        # check if older file_format
        if file_format != 'NETCDF4':
            old_format = True
        else:
            old_format = False
        # check for object type
        if data_type != np.dtype('O'):
            # simple data, not an object

            # no 64bit ints in netCDF3
            if (data_type == np.int64) & old_format:
                data = data.astype(np.int32)
                data_type = np.int32

            if data_type == np.dtype('<M8[ns]'):
                if not old_format:
                    data_type = np.int64
                else:
                    data_type = np.float
                datetime_flag = True
            else:
                datetime_flag = False
        else:
            # dealing with a more complicated object
            # iterate over elements until we hit something that is something,
            # and not NaN
            data_type = type(data.iloc[0])
            for i in np.arange(len(data)):
                if len(data.iloc[i]) > 0:
                    data_type = type(data.iloc[i])
                    if not isinstance(data_type, np.float):
                        break
            datetime_flag = False

        return data, data_type, datetime_flag

    def _filter_netcdf4_metadata(self, mdata_dict, coltype, remove=False,
                                 export_nan=None):
        """Filter metadata properties to be consistent with netCDF4.

        Parameters
        ----------
        mdata_dict : dict
            Dictionary equivalent to Meta object info
        coltype : type
            Type provided by _get_data_info
        remove : boolean (False)
            Removes FillValue and associated parameters disallowed for strings
        export_nan : list or None
            Metadata parameters allowed to be NaN

        Returns
        -------
        dict
            Modified as needed for netCDf4

        Note
        ----
        remove forced to True if coltype consistent with a string type

        Metadata values that are NaN and not listed in export_nan are
         filtered out.

        """

        # remove any metadata with a value of nan not present in
        # export_nan
        filtered_dict = mdata_dict.copy()
        for key, value in mdata_dict.items():
            try:
                if np.isnan(value):
                    if key not in export_nan:
                        filtered_dict.pop(key)
            except TypeError:
                # if typerror thrown, it's not nan
                pass
        mdata_dict = filtered_dict

        # Coerce boolean types to integers
        for key in mdata_dict:
            if type(mdata_dict[key]) == bool:
                mdata_dict[key] = int(mdata_dict[key])
        if (coltype == str):
            remove = True
            warnings.warn('FillValue is not an acceptable '
                          'parameter for strings - it will be removed')

        if u'_FillValue' in mdata_dict.keys():
            # make sure _FillValue is the same type as the data
            if remove:
                mdata_dict.pop('_FillValue')
            else:
                if not np.can_cast(mdata_dict['_FillValue'], coltype):
                    if 'FieldNam' in mdata_dict:
                        estr = ' '.join(('FillValue for {a:s} ({b:s}) cannot',
                                         'be safely casted to {c:s} Casting',
                                         'anyways. This may result in',
                                         'unexpected behavior'))
                        estr.format(a=mdata_dict['FieldNam'],
                                    b=str(mdata_dict['_FillValue']),
                                    c=coltype)
                        warnings.warn(estr)
                    else:
                        estr = ' '.join(('FillValue {a:s} cannot be safely',
                                         'casted to {b:s}. Casting anyways.',
                                         'This may result in unexpected',
                                         'behavior'))
                        estr.format(a=str(mdata_dict['_FillValue']),
                                    b=coltype)

                mdata_dict['_FillValue'] = \
                    np.array(mdata_dict['_FillValue']).astype(coltype)
        if u'FillVal' in mdata_dict.keys():
            # make sure _FillValue is the same type as the data
            if remove:
                mdata_dict.pop('FillVal')
            else:
                mdata_dict['FillVal'] = \
                    np.array(mdata_dict['FillVal']).astype(coltype)
        return mdata_dict

    def generic_meta_translator(self, input_meta):
        '''Translates the metadate contained in an object into a dictionary
        suitable for export.

        Parameters
        ----------
        input_meta : Meta
            The metadata object to translate

        Returns
        -------
        dict
            A dictionary of the metadata for each variable of an output file
            e.g. netcdf4'''
        export_dict = {}
        if self._meta_translation_table is not None:
            # Create a translation table for the actual values of the meta
            # labels. The instrument specific translation table only stores the
            # names of the attributes that hold the various meta labels
            translation_table = {}
            for key in self._meta_translation_table:
                translation_table[getattr(self, key)] = \
                    self._meta_translation_table[key]
        else:
            translation_table = None
        # First Order Data
        for key in input_meta.data.index:
            if translation_table is None:
                export_dict[key] = input_meta.data.loc[key].to_dict()
            else:
                # Translate each key if a translation is provided
                export_dict[key] = {}
                meta_dict = input_meta.data.loc[key].to_dict()
                for orig_key in meta_dict:
                    if orig_key in translation_table:
                        for translated_key in translation_table[orig_key]:
                            export_dict[key][translated_key] = \
                                meta_dict[orig_key]
                    else:
                        export_dict[key][orig_key] = meta_dict[orig_key]

        # Higher Order Data
        for key in input_meta.ho_data:
            if key not in export_dict:
                export_dict[key] = {}
            for ho_key in input_meta.ho_data[key].data.index:
                new_key = '_'.join((key, ho_key))
                if translation_table is None:
                    export_dict[new_key] = \
                        input_meta.ho_data[key].data.loc[ho_key].to_dict()
                else:
                    # Translate each key if a translation is provided
                    export_dict[new_key] = {}
                    meta_dict = \
                        input_meta.ho_data[key].data.loc[ho_key].to_dict()
                    for orig_key in meta_dict:
                        if orig_key in translation_table:
                            for translated_key in translation_table[orig_key]:
                                export_dict[new_key][translated_key] = \
                                    meta_dict[orig_key]
                        else:
                            export_dict[new_key][orig_key] = \
                                meta_dict[orig_key]
        return export_dict

    def to_netcdf4(self, fname=None, base_instrument=None, epoch_name='Epoch',
                   zlib=False, complevel=4, shuffle=True,
                   preserve_meta_case=False, export_nan=None):
        """Stores loaded data into a netCDF4 file.

        Parameters
        ----------
        fname : string
            full path to save instrument object to
        base_instrument : pysat.Instrument
            used as a comparison, only attributes that are present with
            self and not on base_instrument are written to netCDF
        epoch_name : str
            Label in file for datetime index of Instrument object
        zlib : boolean
            Flag for engaging zlib compression (True - compression on)
        complevel : int
            an integer between 1 and 9 describing the level of compression
            desired (default 4). Ignored if zlib=False
        shuffle : boolean
            the HDF5 shuffle filter will be applied before compressing the data
            (default True). This significantly improves compression. Default is
            True. Ignored if zlib=False.
        preserve_meta_case : bool (False)
            if True, then the variable strings within the MetaData object, which
            preserves case, are used to name variables in the written netCDF
            file.
            If False, then the variable strings used to access data from the
            Instrument object are used instead. By default, the variable strings
            on both the data and metadata side are the same, though this
            relationship may be altered by a user.
        export_nan : list or None
             By default, the metadata variables where a value of NaN is allowed
             and written to the netCDF4 file is maintained by the Meta object
             attached to the pysat.Instrument object. A list supplied here
             will override the settings provided by Meta, and all parameters
             included will be written to the file. If not listed
             and a value is NaN then that attribute simply won't be included in
             the netCDF4 file.

        Note
        ----

        Stores 1-D data along dimension 'epoch' - the date time index.

        Stores higher order data (e.g. dataframes within series) separately

         - The name of the main variable column is used to prepend subvariable
           names within netCDF, var_subvar_sub
         - A netCDF4 dimension is created for each main variable column
           with higher order data; first dimension Epoch
         - The index organizing the data stored as a dimension variable
         - from_netcdf4 uses the variable dimensions to reconstruct data
           structure


        All attributes attached to instrument meta are written to netCDF attrs
        with the exception of 'Date_End', 'Date_Start', 'File', 'File_Date',
        'Generation_Date', and 'Logical_File_ID'. These are defined within
        to_netCDF at the time the file is written, as per the adopted standard,
        SPDF ISTP/IACG Modified for NetCDF. Atrributes 'Conventions' and
        'Text_Supplement' are given default values if not present.

        """

        # check export nans first
        if export_nan is None:
            export_nan = self.meta._export_nan

        file_format = 'NETCDF4'
        # base_instrument used to define the standard attributes attached
        # to the instrument object. Any additional attributes added
        # to the main input Instrument will be written to the netCDF4
        base_instrument = Instrument() if base_instrument is None \
            else base_instrument

        # begin processing metadata for writing to the file
        # look to see if user supplied a list of export keys
        # corresponding to internally tracked metadata within pysat
        export_meta = self.generic_meta_translator(self.meta)
        if self._meta_translation_table is None:
            # didn't find a translation table, using the strings
            # attached to the supplied pysat.Instrument object
            export_name_labels = [self.name_label]
            export_units_labels = [self.units_label]
            export_desc_labels = [self.desc_label]
            export_notes_labels = [self.notes_label]
        else:
            # user supplied labels in translation table
            export_name_labels = self._meta_translation_table['name_label']
            export_units_labels = self._meta_translation_table['units_label']
            export_desc_labels = self._meta_translation_table['desc_label']
            export_notes_labels = self._meta_translation_table['notes_label']
            logger.info(' '.join(('Using Metadata Translation Table:',
                                  str(self._meta_translation_table))))
        # Apply instrument specific post-processing to the export_meta
        if hasattr(self._export_meta_post_processing, '__call__'):
            export_meta = self._export_meta_post_processing(export_meta)

        # check if there are multiple variables with same characters
        # but with different case
        lower_variables = [var.lower() for var in self.variables]
        unique_lower_variables = np.unique(lower_variables)
        if len(unique_lower_variables) != len(lower_variables):
            raise ValueError(' '.join(('There are multiple variables with the',
                                       'same name but different case which',
                                       'results in a loss of metadata. Please',
                                       'make the names unique.')))

        # general process for writing data is this
        # first, take care of the EPOCH information
        # second, iterate over the variable colums in Instrument.data
        # check the type of data
        # if 1D column, do simple write (type is not an object)
        # if it is an object, then check if writing strings, if not strings,
        # then if column is a Series of Frames, write as 2D variables
        # metadata must be filtered before writing to netCDF4, string variables
        # can't have a fill value
        with netCDF4.Dataset(fname, mode='w', format=file_format) as out_data:
            # number of items, yeah
            num = len(self.index)
            # write out the datetime index
            out_data.createDimension(epoch_name, num)
            cdfkey = out_data.createVariable(epoch_name, 'i8',
                                             dimensions=(epoch_name),
                                             zlib=zlib,
                                             complevel=complevel,
                                             shuffle=shuffle)
            # grab existing metadata for Epoch or create suitable info
            if epoch_name in self.meta:
                new_dict = export_meta[self.meta.var_case_name(epoch_name)]
            else:
                # create empty shell
                new_dict = {}

            # update required and basic information if not present
            for export_name_label in export_name_labels:
                if export_name_label not in new_dict:
                    new_dict[export_name_label] = epoch_name

            for export_units_label in export_units_labels:
                if export_units_label not in new_dict:
                    new_dict[export_units_label] = \
                        'Milliseconds since 1970-1-1 00:00:00'

            for export_desc_label in export_desc_labels:
                if export_desc_label not in new_dict:
                    new_dict[export_desc_label] = \
                        'Milliseconds since 1970-1-1 00:00:00'

            for export_notes_label in export_notes_labels:
                if export_notes_label not in new_dict:
                    new_dict[export_notes_label] = ''

            new_dict['calendar'] = 'standard'
            new_dict['Format'] = 'i8'
            new_dict['Var_Type'] = 'data'
            if self.index.is_monotonic_increasing:
                new_dict['MonoTon'] = 'increase'
            elif self.index.is_monotonic_decreasing:
                new_dict['MonoTon'] = 'decrease'
            new_dict['Time_Base'] = 'Milliseconds since 1970-1-1 00:00:00'
            new_dict['Time_Scale'] = 'UTC'
            new_dict = self._filter_netcdf4_metadata(new_dict, np.int64,
                                                     export_nan=export_nan)
            # attach metadata
            cdfkey.setncatts(new_dict)

            # attach data
            cdfkey[:] = (self.index.values.astype(np.int64)
                         * 1.E-6).astype(np.int64)

            # iterate over all of the columns in the Instrument dataframe
            # check what kind of data we are dealing with, then store
            for key in self.variables:
                # get information on type data we are dealing with
                # data is data in proer type( multiformat support)
                # coltype is the direct type, np.int64
                # and datetime_flag lets you know if the data is full of time
                # information
                if preserve_meta_case:
                    # use the variable case stored in the MetaData object
                    case_key = self.meta.var_case_name(key)
                else:
                    # use variable names used by user when working with data
                    case_key = key
                data, coltype, datetime_flag = self._get_data_info(self[key],
                                                                   file_format)
                # operate on data based upon type
                if self[key].dtype != np.dtype('O'):
                    # not an object, normal basic 1D data
                    # print(key, coltype, file_format)

                    cdfkey = out_data.createVariable(case_key,
                                                     coltype,
                                                     dimensions=(epoch_name),
                                                     zlib=zlib,
                                                     complevel=complevel,
                                                     shuffle=shuffle)
                    # attach any meta data, after filtering for standards
                    try:
                        # attach dimension metadata
                        new_dict = export_meta[case_key]
                        new_dict['Depend_0'] = epoch_name
                        new_dict['Display_Type'] = 'Time Series'
                        new_dict['Format'] = self._get_var_type_code(coltype)
                        new_dict['Var_Type'] = 'data'
                        new_dict = \
                            self._filter_netcdf4_metadata(new_dict,
                                                          coltype,
                                                          export_nan=export_nan)
                        cdfkey.setncatts(new_dict)
                    except KeyError as err:
                        logger.info(' '.join((str(err), '\n',
                                              ' '.join(('Unable to find'
                                                        'MetaData for',
                                                        key)))))
                    # assign data
                    if datetime_flag:
                        # datetime is in nanoseconds, storing milliseconds
                        cdfkey[:] = (data.values.astype(coltype)
                                     * 1.E-6).astype(coltype)
                    else:
                        # not datetime data, just store as is
                        cdfkey[:] = data.values.astype(coltype)

                # back to main check on type of data to write
                else:
                    # it is a Series of objects, need to figure out
                    # what the actual objects are, then act as needed

                    # use info in coltype to get real datatype of object

                    if (coltype == str):
                        cdfkey = out_data.createVariable(case_key,
                                                         coltype,
                                                         dimensions=epoch_name,
                                                         zlib=zlib,
                                                         complevel=complevel,
                                                         shuffle=shuffle)
                        # attach any meta data
                        try:
                            # attach dimension metadata
                            new_dict = export_meta[case_key]
                            new_dict['Depend_0'] = epoch_name
                            new_dict['Display_Type'] = 'Time Series'
                            new_dict['Format'] = \
                                self._get_var_type_code(coltype)
                            new_dict['Var_Type'] = 'data'
                            # no FillValue or FillVal allowed for strings
                            new_dict = self._filter_netcdf4_metadata(
                                new_dict, coltype, remove=True,
                                export_nan=export_nan)
                            # really attach metadata now
                            cdfkey.setncatts(new_dict)
                        except KeyError:
                            logger.info(' '.join(('Unable to find MetaData for',
                                                  key)))

                        # time to actually write the data now
                        cdfkey[:] = data.values

                    # still dealing with an object, not just a series
                    # of strings
                    # maps to if check on coltypes being stringbased
                    else:
                        # presuming a series with a dataframe or series in each
                        # location start by collecting some basic info on
                        # dimensions sizes, names, then create corresponding
                        # netCDF4 dimensions total dimensions stored for object
                        # are epoch plus ones created below
                        dims = np.shape(self[key].iloc[0])
                        obj_dim_names = []
                        if len(dims) == 1:
                            # generally working with higher dimensional data
                            # pad dimensions so that the rest of the code works
                            # for either a Series or a Frame
                            dims = (dims[0], 0)
                        for i, dim in enumerate(dims[:-1]):
                            # don't need to go over last dimension value,
                            # it covers number of columns (if a frame)
                            obj_dim_names.append(case_key)
                            out_data.createDimension(obj_dim_names[-1], dim)
                        # create simple tuple with information needed to create
                        # the right dimensions for variables that will
                        # be written to file
                        var_dim = tuple([epoch_name] + obj_dim_names)

                        # We need to do different things if a series or
                        # dataframe stored
                        try:
                            # start by assuming it is a dataframe
                            # get list of subvariables
                            iterable = self[key].iloc[0].columns
                            # store our newfound knowledge, we are dealing with
                            # a series of DataFrames
                            is_frame = True
                        except AttributeError:
                            # turns out data is Series of Series
                            # which doesn't have columns
                            iterable = [self[key].iloc[0].name]
                            is_frame = False

                        # find location within main variable that actually
                        # has subvariable data (not just empty frame/series)
                        # so we can determine what the real underlying data
                        # types are
                        good_data_loc = 0
                        for jjj in np.arange(len(self.data)):
                            if len(self.data[key].iloc[0]) > 0:
                                data_loc = jjj
                                break
                        # found a place with data, if there is one
                        # now iterate over the subvariables, get data info
                        # create netCDF4 variables and store the data
                        # stored name is variable_subvariable
                        for col in iterable:
                            if is_frame:
                                # we are working with a dataframe so
                                # multiple subvariables stored under a single
                                # main variable heading
                                idx = self[key].iloc[good_data_loc][col]
                                data, coltype, _ = \
                                    self._get_data_info(idx, file_format)
                                cdfkey = \
                                    out_data.createVariable('_'.join((case_key,
                                                                      col)),
                                                            coltype,
                                                            dimensions=var_dim,
                                                            zlib=zlib,
                                                            complevel=complevel,
                                                            shuffle=shuffle)
                                # attach any meta data
                                try:
                                    new_dict = export_meta['_'.join((case_key,
                                                                     col))]
                                    new_dict['Depend_0'] = epoch_name
                                    new_dict['Depend_1'] = obj_dim_names[-1]
                                    new_dict['Display_Type'] = 'Spectrogram'
                                    new_dict['Format'] = \
                                        self._get_var_type_code(coltype)
                                    new_dict['Var_Type'] = 'data'
                                    new_dict = self._filter_netcdf4_metadata(
                                        new_dict, coltype,
                                        export_nan=export_nan)
                                    cdfkey.setncatts(new_dict)
                                except KeyError as err:
                                    logger.info(' '.join((str(err), '\n',
                                                          'Unable to find',
                                                          'MetaData for',
                                                          ', '.join((key,
                                                                     col)))))
                                # attach data
                                # it may be slow to repeatedly call the store
                                # method as well astype method below collect
                                # data into a numpy array, then write the full
                                # array in one go
                                temp_cdf_data = \
                                    np.zeros((num, dims[0])).astype(coltype)
                                for i in range(num):
                                    temp_cdf_data[i, :] = \
                                        self[key].iloc[i][col].values
                                # write data
                                cdfkey[:, :] = temp_cdf_data.astype(coltype)

                            else:
                                # we are dealing with a Series
                                # get information about information within
                                # series
                                idx = self[key].iloc[good_data_loc]
                                data, coltype, _ = \
                                    self._get_data_info(idx, file_format)
                                cdfkey = \
                                    out_data.createVariable(case_key + '_data',
                                                            coltype,
                                                            dimensions=var_dim,
                                                            zlib=zlib,
                                                            complevel=complevel,
                                                            shuffle=shuffle)
                                # attach any meta data
                                try:
                                    new_dict = export_meta[case_key]
                                    new_dict['Depend_0'] = epoch_name
                                    new_dict['Depend_1'] = obj_dim_names[-1]
                                    new_dict['Display_Type'] = 'Spectrogram'
                                    new_dict['Format'] = \
                                        self._get_var_type_code(coltype)
                                    new_dict['Var_Type'] = 'data'
                                    new_dict = self._filter_netcdf4_metadata(
                                        new_dict, coltype,
                                        export_nan=export_nan)
                                    # really attach metadata now
                                    cdfkey.setncatts(new_dict)
                                except KeyError as err:
                                    logger.info(' '.join((str(err), '\n',
                                                          'Unable to find ',
                                                          'MetaData for,',
                                                          key)))
                                # attach data
                                temp_cdf_data = \
                                    np.zeros((num, dims[0])).astype(coltype)
                                for i in range(num):
                                    temp_cdf_data[i, :] = self[i, key].values
                                # write data
                                cdfkey[:, :] = temp_cdf_data.astype(coltype)

                        # we are done storing the actual data for the given
                        # higher order variable, now we need to store the index
                        # for all of that fancy data

                        # get index information
                        idx = good_data_loc
                        data, coltype, datetime_flag = \
                            self._get_data_info(self[key].iloc[idx].index,
                                                file_format)
                        # create dimension variable for to store index in
                        # netCDF4
                        cdfkey = out_data.createVariable(case_key, coltype,
                                                         dimensions=var_dim,
                                                         zlib=zlib,
                                                         complevel=complevel,
                                                         shuffle=shuffle)
                        # work with metadata
                        new_dict = export_meta[case_key]
                        new_dict['Depend_0'] = epoch_name
                        new_dict['Depend_1'] = obj_dim_names[-1]
                        new_dict['Display_Type'] = 'Time Series'
                        new_dict['Format'] = self._get_var_type_code(coltype)
                        new_dict['Var_Type'] = 'data'

                        if datetime_flag:
                            for export_name_label in export_name_labels:
                                new_dict[export_name_label] = epoch_name
                            for export_units_label in export_units_labels:
                                new_dict[export_units_label] = \
                                    'Milliseconds since 1970-1-1 00:00:00'
                            new_dict = self._filter_netcdf4_metadata(
                                new_dict, coltype, export_nan=export_nan)
                            # set metadata dict
                            cdfkey.setncatts(new_dict)
                            # set data
                            temp_cdf_data = np.zeros((num,
                                                      dims[0])).astype(coltype)
                            for i in range(num):
                                temp_cdf_data[i, :] = self[i, key].index.values
                            cdfkey[:, :] = (temp_cdf_data.astype(coltype)
                                            * 1.E-6).astype(coltype)

                        else:
                            if self[key].iloc[data_loc].index.name is not None:
                                for export_name_label in export_name_labels:
                                    new_dict[export_name_label] = \
                                        self[key].iloc[data_loc].index.name
                            else:
                                for export_name_label in export_name_labels:
                                    new_dict[export_name_label] = key
                            new_dict = self._filter_netcdf4_metadata(
                                new_dict, coltype, export_nan=export_nan)
                            # assign metadata dict
                            cdfkey.setncatts(new_dict)
                            # set data
                            temp_cdf_data = \
                                np.zeros((num, dims[0])).astype(coltype)
                            for i in range(num):
                                temp_cdf_data[i, :] = \
                                    self[key].iloc[i].index.to_native_types()
                            cdfkey[:, :] = temp_cdf_data.astype(coltype)

            # store any non standard attributes
            # compare this Instrument's attributes to base object
            base_attrb = dir(base_instrument)
            this_attrb = dir(self)
            # filter out any 'private' attributes
            # those that start with a _
            adict = {}
            for key in this_attrb:
                if key not in base_attrb:
                    if key[0] != '_':
                        adict[key] = self.__getattribute__(key)
            # store any non-standard attributes attached to meta
            base_attrb = dir(base_instrument.meta)
            this_attrb = dir(self.meta)
            for key in this_attrb:
                if key not in base_attrb:
                    if key[0] != '_':
                        adict[key] = self.meta.__getattribute__(key)
            # Add additional metadata to conform to standards
            adict['pysat_version'] = pysat.__version__
            if 'Conventions' not in adict:
                adict['Conventions'] = 'SPDF ISTP/IACG Modified for NetCDF'
            if 'Text_Supplement' not in adict:
                adict['Text_Supplement'] = ''
            # remove any attributes with the names below
            # pysat is responible for including them in the file.
            items = ['Date_End', 'Date_Start', 'File', 'File_Date',
                     'Generation_Date', 'Logical_File_ID']
            for item in items:
                if item in adict:
                    _ = adict.pop(item)

            adict['Date_End'] = \
                dt.datetime.strftime(self.index[-1],
                                     '%a, %d %b %Y,  %Y-%m-%dT%H:%M:%S.%f')
            adict['Date_End'] = adict['Date_End'][:-3] + ' UTC'

            adict['Date_Start'] = \
                dt.datetime.strftime(self.index[0],
                                     '%a, %d %b %Y,  %Y-%m-%dT%H:%M:%S.%f')
            adict['Date_Start'] = adict['Date_Start'][:-3] + ' UTC'
            adict['File'] = os.path.split(fname)
            adict['File_Date'] = \
                self.index[-1].strftime('%a, %d %b %Y,  %Y-%m-%dT%H:%M:%S.%f')
            adict['File_Date'] = adict['File_Date'][:-3] + ' UTC'
            adict['Generation_Date'] = \
                dt.datetime.utcnow().strftime('%Y%m%d')
            adict['Logical_File_ID'] = os.path.split(fname)[-1].split('.')[:-1]

            # check for binary types, convert when found
            for key in adict.keys():
                if isinstance(adict[key], bool):
                    adict[key] = int(adict[key])
            # attach attributes
            out_data.setncatts(adict)
        return

#
# ----------------------------------------------
#   Utilities supporting the Instrument Object
# ----------------------------------------------
#


def _get_supported_keywords(load_func):
    """Return a dict of supported keywords

    Intended to be used on the supporting instrument
    functions that enable the general Instrument object
    to load and work with a particular data set.

    Parameters
    ----------
    load_func: Python method or functools.partial
        Method used to load data within pysat

    Returns
    -------
    out_dict
        dict of supported keywords and default values


    Note
    ----
        If the input is a partial function then the
        list of keywords returned only includes keywords
        that have not already been set as part of
        the functools.partial instantiation.

    """

    # check if partial function
    if isinstance(load_func, functools.partial):
        # get keyword arguments already applied to function
        existing_kws = load_func.keywords
        # pull out python function portion
        load_func = load_func.func
    else:
        existing_kws = None

    # modified from code on
    # https://stackoverflow.com/questions/196960/
    # can-you-list-the-keyword-arguments-a-function-receives
    if sys.version_info.major == 2:
        args, varargs, varkw, defaults = inspect.getargspec(load_func)
    else:
        sig = inspect.getfullargspec(load_func)
        # args are first
        args = sig.args
        # default values
        defaults = sig.defaults
    # deal with special cases for defaults
    # we get defaults=None when the empty pysat.Instrument() is created
    if defaults is None:
        defaults = []
    else:
        # standard case
        # make defaults a list
        temp = []
        for item in defaults:
            temp.append(item)
        defaults = temp

    pop_list = []
    # account for keywords that exist for every load function
    pre_kws = ['fnames', 'sat_id', 'tag']
    # insert 'missing' default for 'fnames'
    defaults.insert(0, None)
    # account for keywords already set since input was a partial function
    if existing_kws is not None:
        # keywords
        pre_kws.extend(existing_kws.keys())
    # remove pre-existing keywords from output
    # first identify locations
    for i, arg in enumerate(args):
        if arg in pre_kws:
            pop_list.append(i)
    # remove identified locations
    # go backwards so we don't mess with the location of data we
    # are trying to remove
    if len(pop_list) > 0:
        for pop in pop_list[::-1]:
            args.pop(pop)
            defaults.pop(pop)

    out_dict = {}
    for arg, defa in zip(args, defaults):
        out_dict[arg] = defa

    return out_dict


def _check_if_keywords_supported(func, **kwargs):
    """Checks if keywords supported by function

    Parameters
    ----------
    func: method
        Method to be checked against
    **kwargs : keyword args
        keyword arguments dictionary

    Raises
    -------
    ValueError
        Error raised if keyword is not supported

    """

    # get dict of supported keywords and values
    supp = _get_supported_keywords(func)
    # check if kwargs are in list
    for name in kwargs.keys():
        if name not in supp:
            estr = ' '.join((name, 'is not a supported keyword by pysat or',
                             'by the underlying supporting load routine.',
                             'Please double check the keyword inputs.'))
            raise ValueError(estr)
    return<|MERGE_RESOLUTION|>--- conflicted
+++ resolved
@@ -1564,14 +1564,8 @@
                 self._next_data.sort_index(inplace=True)
 
             # make tracking indexes consistent with new loads
-<<<<<<< HEAD
             self._next_data_track = curr + self.load_step
             self._prev_data_track = curr - self.load_step
-=======
-            self._next_data_track = curr + inc
-            self._prev_data_track = curr - inc
-
->>>>>>> 2b2da603
             # attach data to object
             if not self._empty(self._curr_data):
                 # The data being added isn't empty, so copy the data values
@@ -1961,13 +1955,10 @@
             # of one day/file.
             inst.bounds = (start, stop)
 
-<<<<<<< HEAD
             # Set bounds by file. Iterates a file at a time.
             inst.bounds = ('filename1', 'filename2')
 
             # Create a more complicated season, multiple start and stop dates.
-=======
->>>>>>> 2b2da603
             start2 = dt.datetetime(2010,1,1)
             stop2 = dt.datetime(2010,2,14)
             inst.bounds = ([start, start2], [stop, stop2])

# -*- coding: utf-8 -*-
from __future__ import print_function
from __future__ import absolute_import
# python 2/3 compatibility
try:
    basestring
except NameError:
    basestring = str

import string
import os
import copy
import sys
import pandas as pds
import numpy as np
import xarray as xr

from . import _custom
from . import _files
from . import _orbits
from . import _meta
from . import utils
from pysat import data_dir
from pysat import DataFrame, Series


# main class for users
class Instrument(object):
    """Download, load, manage, modify and analyze science data.

    Parameters
    ----------
    platform : string
        name of platform/satellite.
    name : string
        name of instrument.
    tag : string, optional
        identifies particular subset of instrument data.
    sat_id : string, optional
        identity within constellation
    clean_level : {'clean','dusty','dirty','none'}, optional
        level of data quality
    pad : pandas.DateOffset, or dictionary, optional
        Length of time to pad the begining and end of loaded data for
        time-series processing. Extra data is removed after applying all
        custom functions. Dictionary, if supplied, is simply passed to
        pandas DateOffset.
    orbit_info : dict
        Orbit information, {'index':index, 'kind':kind, 'period':period}.
        See pysat.Orbits for more information.
    inst_module : module, optional
        Provide instrument module directly.
        Takes precedence over platform/name.
    update_files : boolean, optional
        If True, immediately query filesystem for instrument files and store.
    temporary_file_list : boolean, optional
        If true, the list of Instrument files will not be written to disk.
        Prevents a race condition when running multiple pysat processes.
    multi_file_day : boolean, optional
        Set to True if Instrument data files for a day are spread across
        multiple files and data for day n could be found in a file
        with a timestamp of day n-1 or n+1.
    manual_org : bool
        if True, then pysat will look directly in pysat data directory
        for data files and will not use default /platform/name/tag
    directory_format : str
        directory naming structure in string format. Variables such as
        platform, name, and tag will be filled in as needed using python
        string formatting. The default directory structure would be
        expressed as '{platform}/{name}/{tag}'
    file_format : str or NoneType
        File naming structure in string format.  Variables such as year,
        month, and sat_id will be filled in as needed using python string
        formatting.  The default file format structure is supplied in the
        instrument list_files routine.
    units_label : str
        String used to label units in storage. Defaults to 'units'.
    name_label : str
        String used to label long_name in storage. Defaults to 'name'.
    notes_label : str
       label to use for notes in storage. Defaults to 'notes'
    desc_label : str
       label to use for variable descriptions in storage. Defaults to 'desc'
    plot_label : str
       label to use to label variables in plots. Defaults to 'label'
    axis_label : str
        label to use for axis on a plot. Defaults to 'axis'
    scale_label : str
       label to use for plot scaling type in storage. Defaults to 'scale'
    min_label : str
       label to use for typical variable value min limit in storage.
       Defaults to 'value_min'
    max_label : str
       label to use for typical variable value max limit in storage.
       Defaults to 'value_max'
    fill_label : str
        label to use for fill values. Defaults to 'fill' but some
        implementations will use 'FillVal'

    Attributes
    ----------
    data : pandas.DataFrame
        loaded science data
    date : pandas.datetime
        date for loaded data
    yr : int
        year for loaded data
    bounds : (datetime/filename/None, datetime/filename/None)
        bounds for loading data, supply array_like for a season with gaps
    doy : int
        day of year for loaded data
    files : pysat.Files
        interface to instrument files
    meta : pysat.Meta
        interface to instrument metadata, similar to netCDF 1.6
    orbits : pysat.Orbits
        interface to extracting data orbit-by-orbit
    custom : pysat.Custom
        interface to instrument nano-kernel
    kwargs : dictionary
        keyword arguments passed to instrument loading routine

    Note
    ----
    Pysat attempts to load the module platform_name.py located in
    the pysat/instruments directory. This module provides the underlying
    functionality to download, load, and clean instrument data.
    Alternatively, the module may be supplied directly
    using keyword inst_module.

    Examples
    --------
    ::

        # 1-second mag field data
        vefi = pysat.Instrument(platform='cnofs',
                                name='vefi',
                                tag='dc_b',
                                clean_level='clean')
        start = pysat.datetime(2009,1,1)
        stop = pysat.datetime(2009,1,2)
        vefi.download(start, stop)
        vefi.load(date=start)
        print(vefi['dB_mer'])
        print(vefi.meta['db_mer'])

        # 1-second thermal plasma parameters
        ivm = pysat.Instrument(platform='cnofs',
                                name='ivm',
                                tag='',
                                clean_level='clean')
        ivm.download(start,stop)
        ivm.load(2009,1)
        print(ivm['ionVelmeridional'])

        # Ionosphere profiles from GPS occultation
        cosmic = pysat.Instrument('cosmic2013',
                                    'gps',
                                    'ionprf',
                                    altitude_bin=3)
        # bins profile using 3 km step
        cosmic.download(start, stop, user=user, password=password)
        cosmic.load(date=start)

    """

    def __init__(self, platform=None, name=None, tag=None, sat_id=None,
                 clean_level='clean', update_files=None, pad=None,
                 orbit_info=None, inst_module=None, multi_file_day=None,
                 manual_org=None, directory_format=None, file_format=None,
                 temporary_file_list=False, units_label='units',
                 name_label='long_name', notes_label='notes',
                 desc_label='desc', plot_label='label', axis_label='axis',
                 scale_label='scale', min_label='value_min',
                 max_label='value_max', fill_label='fill', *arg, **kwargs):

        if inst_module is None:
            # use strings to look up module name
            if isinstance(platform, str) and isinstance(name, str):
                self.platform = platform.lower()
                self.name = name.lower()
                # look to module for instrument functions and defaults
                self._assign_funcs(by_name=True)
            elif (platform is None) and (name is None):
                # creating "empty" Instrument object with this path
                self.name = ''
                self.platform = ''
                self._assign_funcs()
            else:
                raise ValueError('Inputs platform and name must both be ' +
                                 'strings, or both None.')
        else:
            # user has provided a module
            try:
                # platform and name are expected to be part of module
                self.name = inst_module.name.lower()
                self.platform = inst_module.platform.lower()
            except AttributeError:
                raise AttributeError(string.join(('A name and platform ',
                                                  'attribute for the ',
                                                  'instrument is required if ',
                                                  'supplying routine module ',
                                                  'directly.')))
            # look to module for instrument functions and defaults
            self._assign_funcs(inst_module=inst_module)

        # more reasonable defaults for optional parameters
        self.tag = tag.lower() if tag is not None else ''
        self.sat_id = sat_id.lower() if sat_id is not None else ''
        self.clean_level = (clean_level.lower() if clean_level is not None
                            else 'none')

        # assign_func sets some instrument defaults, direct info rules all
        if directory_format is not None:
            self.directory_format = directory_format.lower()
        # value not provided by user, check if there is a value provided by
        # instrument module
        elif self.directory_format is not None:
            try:
                # check if it is a function
                self.directory_format = self.directory_format(tag, sat_id)
            except TypeError:
                pass

        if file_format is not None:
            self.file_format = file_format
        # check to make sure value is reasonable
        if self.file_format is not None:
            # check if it is an iterable string.  If it isn't formatted
            # properly, raise Error
            if (not isinstance(self.file_format, str) or
                    (self.file_format.find("{") < 0) or
                    (self.file_format.find("}") < 0)):
                estr = 'file format set to default, supplied string must be '
                estr = '{:s}iteratable [{:}]'.format(estr, self.file_format)
                raise ValueError(estr)

        # set up empty data and metadata
        # check if pandas or xarray format
        if self.pandas_format:
            self._null_data = DataFrame(None)
            self._data_library = DataFrame
        else:
            self._null_data = xr.Dataset(None)
            self._data_library = xr.Dataset

        self.data = self._null_data.copy()
        # create Meta instance with appropriate labels
        self.units_label = units_label
        self.name_label = name_label
        self.notes_label = notes_label
        self.desc_label = desc_label
        self.plot_label = plot_label
        self.axis_label = axis_label
        self.scale_label = scale_label
        self.min_label = min_label
        self.max_label = max_label
        self.fill_label = fill_label
        self.meta = _meta.Meta(units_label=self.units_label,
                               name_label=self.name_label,
                               notes_label=self.notes_label,
                               desc_label=self.desc_label,
                               plot_label=self.plot_label,
                               axis_label=self.axis_label,
                               scale_label=self.scale_label,
                               min_label=self.min_label,
                               max_label=self.max_label,
                               fill_label=self.fill_label)

        # function processing class, processes data on load
        self.custom = _custom.Custom()
        # create arrays to store data around loaded day
        # enables padding across day breaks with minimal loads
        self._next_data = self._null_data.copy()
        self._next_data_track = []
        self._prev_data = self._null_data.copy()
        self._prev_data_track = []
        self._curr_data = self._null_data.copy()

        # multi file day, default set by assign_funcs
        if multi_file_day is not None:
            self.multi_file_day = multi_file_day

        # arguments for padding
        if isinstance(pad, pds.DateOffset):
            self.pad = pad
        elif isinstance(pad, dict):
            self.pad = pds.DateOffset(**pad)
        elif pad is None:
            self.pad = None
        else:
            estr = 'pad must be a dictionary or a pandas.DateOffset instance.'
            raise ValueError(estr)

        # instantiate Files class
        manual_org = False if manual_org is None else manual_org
        temporary_file_list = not temporary_file_list
        self.files = _files.Files(self, manual_org=manual_org,
                                  directory_format=self.directory_format,
                                  update_files=update_files,
                                  file_format=self.file_format,
                                  write_to_disk=temporary_file_list)

        # set bounds for iteration
        # self.bounds requires the Files class
        # setting (None,None) loads default bounds
        self.bounds = (None, None)
        self.date = None
        self._fid = None
        self.yr = None
        self.doy = None
        self._load_by_date = False

        # initialize orbit support
        if orbit_info is None:
            if self.orbit_info is None:
                # if default info not provided, set None as default
                orbit_info = {'index': None, 'kind': None, 'period': None}
            else:
                # default provided by instrument module
                orbit_info = self.orbit_info
        self.orbits = _orbits.Orbits(self, **orbit_info)

        # Create empty placeholder for meta translation table
        # gives information about how to label metadata for netcdf export
        # if None, pysat metadata labels will be used
        self._meta_translation_table = None

        # Create a placeholder for a post-processing function to be applied
        # to the metadata dictionary before export. If None, no post-processing
        # will occur
        self._export_meta_post_processing = None

        # store kwargs, passed to load routine
        self.kwargs = kwargs

        # run instrument init function, a basic pass function is used
        # if user doesn't supply the init function
        self._init_rtn(self)

        # store base attributes, used in particular by Meta class
        self._base_attr = dir(self)

    def __getitem__(self, key):
        """
        Convenience notation for accessing data; inst['name'] is inst.data.name

        Examples
        --------
        ::

            # By name
            inst['name']
            # By position
            inst[row_index, 'name']
            # Slicing by row
            inst[row1:row2, 'name']
            # By Date
            inst[datetime, 'name']
            # Slicing by date, inclusive
            inst[datetime1:datetime2, 'name']
            # Slicing by name and row/date
            inst[datetime1:datetime1, 'name1':'name2']

        """
        if self.pandas_format:
            if isinstance(key, tuple):
                # support slicing
                return self.data.ix[key[0], key[1]]
            else:
                try:
                    # integer based indexing
                    return self.data.iloc[key]
                except:
                    try:
                        # let pandas sort it out, presumption is key is
                        # a variable name, or iterable of variables
                        return self.data[key]
                    except:
                        estring = '\n'.join(("Unable to sort out data access.",
                                             "Instrument has data : " +
                                             str(not self.empty),
                                             "Requested key : ", key))
                        raise ValueError(estring)
        else:
            return self.__getitem_xarray__(key)

    def __getitem_xarray__(self, key):
        """
        Convenience notation for accessing data; inst['name'] is inst.data.name

        Examples
        --------
        ::

            # By name
            inst['name']
            # By position
            inst[row_index, 'name']
            # Slicing by row
            inst[row1:row2, 'name']
            # By Date
            inst[datetime, 'name']
            # Slicing by date, inclusive
            inst[datetime1:datetime2, 'name']
            # Slicing by name and row/date
            inst[datetime1:datetime1, 'name1':'name2']

        """
        if 'time' not in self.data:
            return xr.Dataset(None)
        if isinstance(key, tuple):
            if len(key) == 2:
                # support slicing time, variable name
                try:
                    return self.data.isel(time=key[0])[key[1]]
                except:
                    return self.data.sel(time=key[0])[key[1]]
            else:
                # multidimensional indexing
                indict = {}
                for i, dim in enumerate(self[key[-1]].dims):
                    indict[dim] = key[i]

                return self.data[key[-1]][indict]
        else:
            try:
                # grab a particular variable by name
                return self.data[key]
            except:
                # that didn't work
                try:
                    # get all data variables but for a subset of time
                    # using integer indexing
                    return self.data.isel(time=key)
                except:
                    # subset of time, using label based indexing
                    return self.data.sel(time=key)

    def __setitem__(self, key, new):
        """Convenience method for adding data to instrument.

        Examples
        --------
        ::

            # Simple Assignment, default metadata assigned
            # 'long_name' = 'name'
            # 'units' = ''
            inst['name'] = newData
            # Assignment with Metadata
            inst['name'] = {'data':new_data,
                            'long_name':long_name,
                            'units':units}

        Note
        ----
        If no metadata provided and if metadata for 'name' not already stored
        then default meta information is also added,
        long_name = 'name', and units = ''.

        """

        # add data to main pandas.DataFrame, depending upon the input
        # aka slice, and a name
        if self.pandas_format:
            if isinstance(key, tuple):
                self.data.ix[key[0], key[1]] = new
                self.meta[key[1]] = {}
                return
            elif not isinstance(new, dict):
                # make it a dict to simplify downstream processing
                new = {'data': new}

            # input dict must have data in 'data',
            # the rest of the keys are presumed to be metadata
            in_data = new.pop('data')
            if hasattr(in_data, '__iter__'):
                if isinstance(in_data, pds.DataFrame):
                    pass
                    # filter for elif
                elif isinstance(next(iter(in_data), None), pds.DataFrame):
                    # input is a list_like of frames
                    # this is higher order data
                    # this process ensures
                    if ('meta' not in new) and \
                            (key not in self.meta.keys_nD()):
                        # create an empty Meta instance but with variable names
                        # this will ensure the correct defaults for all
                        # subvariables.  Meta can filter out empty metadata as
                        # needed, the check above reducesthe need to create
                        # Meta instances
                        ho_meta = _meta.Meta(units_label=self.units_label,
                                             name_label=self.name_label,
                                             notes_label=self.notes_label,
                                             desc_label=self.desc_label,
                                             plot_label=self.plot_label,
                                             axis_label=self.axis_label,
                                             scale_label=self.scale_label,
                                             fill_label=self.fill_label,
                                             min_label=self.min_label,
                                             max_label=self.max_label)
                        ho_meta[in_data[0].columns] = {}
                        self.meta[key] = ho_meta

            # assign data and any extra metadata
            self.data[key] = in_data
            self.meta[key] = new

        else:
            # xarray format chosen for Instrument object
            if not isinstance(new, dict):
                new = {'data': new}
            in_data = new.pop('data')

            if isinstance(key, tuple):
                # user provided more than one thing in assignment location
                # something like, index integers and a variable name
                # self[idx, 'variable'] = stuff
                # or, self[idx1, idx2, idx3, 'variable'] = stuff
                # construct dictionary of dimensions and locations for
                # xarray standards
                indict = {}
                for i, dim in enumerate(self[key[-1]].dims):
                    indict[dim] = key[i]
                    # if dim == 'time':
                    #     indict[dim] = self.index[key[i]]
                try:
                    self.data[key[-1]].loc[indict] = in_data
                except:
                    indict['time'] = self.index[indict['time']]
                    self.data[key[-1]].loc[indict] = in_data
                self.meta[key[-1]] = new
                return
            elif isinstance(key, basestring):
                # assigning basic variable

                # if xarray input, take as is
                if isinstance(in_data, xr.DataArray):
                    self.data[key] = in_data

                # ok, not an xarray input
                # but if we have an iterable input, then we
                # go through here
                elif len(np.shape(in_data)) == 1:
                    # looking at a 1D input here
                    if len(in_data) == len(self.index):
                        # 1D input has the correct length for storage along
                        # 'time'
                        self.data[key] = ('time', in_data)
                    elif len(in_data) == 1:
                        # only provided a single number in iterable, make that
                        # the input for all times
                        self.data[key] = ('time', [in_data[0]]*len(self.index))
                    elif len(in_data) == 0:
                        # provided an empty iterable
                        # make everything NaN
                        self.data[key] = ('time', [np.nan]*len(self.index))
                # not an iterable input
                elif len(np.shape(in_data)) == 0:
                    # not given an iterable at all, single number
                    # make that number the input for all times
                    self.data[key] = ('time', [in_data]*len(self.index))

                else:
                    # multidimensional input that is not an xarray
                    # user needs to provide what is required
                    if isinstance(in_data, tuple):
                        self.data[key] = in_data
                    else:
                        raise ValueError('Must provide dimensions for xarray' +
                                         ' multidimensional data using input' +
                                         ' tuple.')

            elif hasattr(key, '__iter__'):
                # multiple input strings (keys) are provided, but not in tuple
                # form recurse back into this function, setting each
                # input individually
                for keyname in key:
                    self.data[keyname] = in_data[keyname]

            # attach metadata
            self.meta[key] = new

    @property
    def empty(self):
        """Boolean flag reflecting lack of data.

        True if there is no Instrument data."""

        if self.pandas_format:
            return self.data.empty
        else:
            if 'time' in self.data.indexes:
                return len(self.data.indexes['time']) == 0
            else:
                return True

    def _empty(self, data=None):
        """Boolean flag reflecting lack of data.

        True if there is no Instrument data."""

        if data is None:
            data = self.data
        if self.pandas_format:
            return data.empty
        else:
            if 'time' in data.indexes:
                return len(data.indexes['time']) == 0
            else:
                return True

    @property
    def index(self):
        """Returns time index of loaded data."""

        if self.pandas_format:
            return self.data.index
        else:
            if 'time' in self.data.indexes:
                return self.data.indexes['time']
            else:
                return pds.Index([])

    def _index(self, data=None):
        """Returns time index of loaded data."""
        if data is None:
            data = self.data

        if self.pandas_format:
            return data.index
        else:
            if 'time' in data.indexes:
                return data.indexes['time']
            else:
                return pds.Index([])

    @property
    def variables(self):
        """Returns list of variables within loaded data."""

        if self.pandas_format:
            return self.data.columns
        else:
            return list(self.data.variables.keys())

    def copy(self):
        """Deep copy of the entire Instrument object."""

        return copy.deepcopy(self)

    def concat_data(self, data, *args, **kwargs):
        """Concats data1 and data2 for xarray or pandas as needed"""

        if self.pandas_format:
            return pds.concat(data, *args, **kwargs)
        else:
            return xr.concat(data, dim='time')

    def _pass_func(*args, **kwargs):
        pass

    def _assign_funcs(self, by_name=False, inst_module=None):
        """Assign all external science instrument methods to Instrument object.
        """

        import importlib
        # set defaults
        self._list_rtn = self._pass_func
        self._load_rtn = self._pass_func
        self._default_rtn = self._pass_func
        self._clean_rtn = self._pass_func
        self._init_rtn = self._pass_func
        self._download_rtn = self._pass_func
        self._list_remote_rtn = self._pass_func
        # default params
        self.directory_format = None
        self.file_format = None
        self.multi_file_day = False
        self.orbit_info = None
        self.pandas_format = True

        if by_name:
            # look for code with filename name, any errors passed up
            inst = importlib.import_module(''.join(('.', self.platform, '_',
                                           self.name)),
                                           package='pysat.instruments')
        elif inst_module is not None:
            # user supplied an object with relevant instrument routines
            inst = inst_module
        else:
            # no module or name info, default pass functions assigned
            return

        try:
            self._load_rtn = inst.load
            self._list_rtn = inst.list_files
            self._download_rtn = inst.download
        except AttributeError:
            estr = 'A load, file_list, and download routine are required for '
            raise AttributeError('{:s}every instrument.'.format(estr))
        try:
            self._default_rtn = inst.default
        except AttributeError:
            pass
        try:
            self._init_rtn = inst.init
        except AttributeError:
            pass
        try:
            self._clean_rtn = inst.clean
        except AttributeError:
            pass
        try:
            self._list_remote_rtn = inst.list_remote_files
        except AttributeError:
            pass

        # look for instrument default parameters
        try:
            self.directory_format = inst.directory_format
        except AttributeError:
            pass
        try:
            self.multi_file_day = inst.multi_file_day
        except AttributeError:
            pass
        try:
            self.orbit_info = inst.orbit_info
        except AttributeError:
            pass
        try:
            self.pandas_format = inst.pandas_format
        except AttributeError:
            pass

        return

    def __str__(self):

        output_str = '\npysat Instrument object\n'
        output_str += '-----------------------\n'
        output_str += 'Platform: ' + self.platform + '\n'
        output_str += 'Name: ' + self.name + '\n'
        output_str += 'Tag: ' + self.tag + '\n'
        output_str += 'Satellite id: ' + self.sat_id + '\n'

        output_str += '\nData Processing\n'
        output_str += '---------------\n'
        output_str += 'Cleaning Level: ' + self.clean_level + '\n'
        output_str += 'Data Padding: ' + self.pad.__repr__() + '\n'
        output_str += 'Keyword Arguments Passed to load(): '
        output_str += self.kwargs.__repr__() + '\nCustom Functions : \n'
        if len(self.custom._functions) > 0:
            for func in self.custom._functions:
                output_str += '    ' + func.__repr__() + '\n'
        else:
            output_str += '    ' + 'No functions applied.\n'

        output_str += '\nOrbit Settings' + '\n'
        output_str += '--------------' + '\n'
        if self.orbit_info is None:
            output_str += 'Orbit properties not set.\n'
        else:
            output_str += 'Orbit Kind: ' + self.orbit_info['kind'] + '\n'
            output_str += 'Orbit Index: ' + self.orbit_info['index'] + '\n'
            output_str += 'Orbit Period: '
            output_str += self.orbit_info['period'].__str__() + '\n'
            output_str += 'Number of Orbits: {:d}\n'.format(self.orbits.num)
            output_str += 'Loaded Orbit Number: '
            if self.orbits.current is not None:
                output_str += '{:d}\n'.format(self.orbits.current)
            else:
                output_str += 'None\n'

        output_str += '\nLocal File Statistics' + '\n'
        output_str += '---------------------' + '\n'
        output_str += 'Number of files: ' + str(len(self.files.files)) + '\n'

        if len(self.files.files) > 0:
            output_str += 'Date Range: '
            output_str += self.files.files.index[0].strftime('%d %B %Y')
            output_str += ' --- '
            output_str += self.files.files.index[-1].strftime('%d %B %Y')

        output_str += '\n\nLoaded Data Statistics'+'\n'
        output_str += '----------------------'+'\n'
        if not self.empty:
            # if self._fid is not None:
            #     output_str += 'Filename: ' +
            output_str += 'Date: ' + self.date.strftime('%d %B %Y') + '\n'
            output_str += 'DOY: {:03d}'.format(self.doy) + '\n'
            output_str += 'Time range: '
            output_str += self.index[0].strftime('%d %B %Y %H:%M:%S')
            output_str += ' --- '
            output_str += self.index[-1].strftime('%d %B %Y %H:%M:%S')+'\n'
            output_str += 'Number of Times: ' + str(len(self.index)) + '\n'
            output_str += 'Number of variables: ' + str(len(self.variables))

            output_str += '\n\nVariable Names:'+'\n'
            num = len(self.variables)//3
            for i in np.arange(num):
                output_str += self.variables[3 * i].ljust(30)
                output_str += self.variables[3 * i + 1].ljust(30)
                output_str += self.variables[3 * i + 2].ljust(30)+'\n'
            for i in np.arange(len(self.variables) - 3 * num):
                output_str += self.variables[i+3*num].ljust(30)
            output_str += '\n'
        else:
            output_str += 'No loaded data.'+'\n'
        output_str += '\n'

        return output_str

    def _filter_datetime_input(self, date):
        """
        Returns datetime that only includes year, month, and day.

        Parameters
        ----------
        date : datetime

        Returns
        -------
        datetime
            Only includes year, month, and day from original input

        """

        return pds.datetime(date.year, date.month, date.day)

    def today(self):
        """Returns today's date, with no hour, minute, second, etc.

        Parameters
        ----------
        None

        Returns
        -------
        datetime
            Today's date

        """

        return self._filter_datetime_input(pds.datetime.today())

    def tomorrow(self):
        """Returns tomorrow's date, with no hour, minute, second, etc.

        Parameters
        ----------
        None

        Returns
        -------
        datetime
            Tomorrow's date

        """

        return self.today() + pds.DateOffset(days=1)

    def yesterday(self):
        """Returns yesterday's date, with no hour, minute, second, etc.

        Parameters
        ----------
        None

        Returns
        -------
        datetime
            Yesterday's date

        """

        return self.today() - pds.DateOffset(days=1)

    def _load_data(self, date=None, fid=None):
        """
        Load data for an instrument on given date or fid, dependng upon input.

        Parameters
        ----------
        date : (dt.datetime.date object or NoneType)
            file date
        fid : (int or NoneType)
            filename index value

        Returns
        --------
        data : (pds.DataFrame)
            pysat data
        meta : (pysat.Meta)
            pysat meta data
        """

        if fid is not None:
            # get filename based off of index value
            fname = self.files[fid:fid+1]
        elif date is not None:
            fname = self.files[date: date+pds.DateOffset(days=1)]
        else:
            raise ValueError('Must supply either a date or file id number.')

        if len(fname) > 0:
            load_fname = [os.path.join(self.files.data_path, f) for f in fname]
            data, mdata = self._load_rtn(load_fname, tag=self.tag,
                                         sat_id=self.sat_id, **self.kwargs)

            # ensure units and name are named consistently in new Meta
            # object as specified by user upon Instrument instantiation
            mdata.accept_default_labels(self)

        else:
            data = self._null_data.copy()
            mdata = _meta.Meta(units_label=self.units_label,
                               name_label=self.name_label,
                               notes_label=self.notes_label,
                               desc_label=self.desc_label,
                               plot_label=self.plot_label,
                               axis_label=self.axis_label,
                               scale_label=self.scale_label,
                               min_label=self.min_label,
                               max_label=self.max_label,
                               fill_label=self.fill_label)

        output_str = '{platform} {name} {tag} {sat_id}'
        output_str = output_str.format(platform=self.platform,
                                       name=self.name, tag=self.tag,
                                       sat_id=self.sat_id)
        # check that data and metadata are the data types we expect
        if not isinstance(data, self._data_library):
            raise TypeError(' '.join(('Data returned by instrument load',
                            'routine must be a', self._data_library)))
        if not isinstance(mdata, _meta.Meta):
            raise TypeError('Metadata returned must be a pysat.Meta object')

        # let user know if data was returned or not
        if len(data) > 0:
            if date is not None:
                output_str = ' '.join(('Returning', output_str, 'data for',
                                       date.strftime('%d %B %Y')))
            else:
                if len(fname) == 1:
                    # this check was zero
                    output_str = ' '.join(('Returning', output_str,
                                           'data from', fname[0]))
                else:
                    output_str = ' '.join(('Returning', output_str,
                                           'data from', fname[0], '::',
                                           fname[-1]))
        else:
            # no data signal
            output_str = ' '.join(('No', output_str, 'data for',
                                   date.strftime('%d %B %Y')))
        # remove extra spaces, if any
        output_str = " ".join(output_str.split())
        print(output_str)
        return data, mdata

    def _load_next(self):
        """Load the next days data (or file) without incrementing the date.
        Repeated calls will not advance date/file and will produce the same
        data

        Uses info stored in object to either increment the date,
        or the file. Looks for self._load_by_date flag.

        """
        if self._load_by_date:
            next_date = self.date + pds.DateOffset(days=1)
            return self._load_data(date=next_date)
        else:
            return self._load_data(fid=self._fid+1)

    def _load_prev(self):
        """Load the next days data (or file) without decrementing the date.
        Repeated calls will not decrement date/file and will produce the same
        data

        Uses info stored in object to either decrement the date,
        or the file. Looks for self._load_by_date flag.

        """

        if self._load_by_date:
            prev_date = self.date - pds.DateOffset(days=1)
            return self._load_data(date=prev_date)
        else:
            return self._load_data(fid=self._fid-1)

    def _set_load_parameters(self, date=None, fid=None):
        self.date = date
        self._fid = fid
        if date is not None:
            year, doy = utils.time.getyrdoy(date)
            self.yr = year
            self.doy = doy
            self._load_by_date = True
        else:
            self.yr = None
            self.doy = None
            self._load_by_date = False

    def load(self, yr=None, doy=None, date=None, fname=None, fid=None,
             verifyPad=False):
        """Load instrument data into Instrument object .data.

        Parameters
        ----------
        yr : integer
            year for desired data
        doy : integer
            day of year
        date : datetime object
            date to load
        fname : 'string'
            filename to be loaded
        verifyPad : boolean
            if True, padding data not removed (debug purposes)

        Returns
        --------
        Void.  Data is added to self.data

        Note
        ----
        Loads data for a chosen instrument into .data. Any functions chosen
        by the user and added to the custom processing queue (.custom.add)
        are automatically applied to the data before it is available to
        user in .data.

        """
        # set options used by loading routine based upon user input
        if date is not None:
            # ensure date portion from user is only year, month, day
            self._set_load_parameters(date=self._filter_datetime_input(date),
                                      fid=None)
            # increment
            inc = pds.DateOffset(days=1)
            curr = date
        elif (yr is not None) & (doy is not None):
            date = pds.datetime(yr, 1, 1) + pds.DateOffset(days=(doy-1))
            self._set_load_parameters(date=date, fid=None)
            # increment
            inc = pds.DateOffset(days=1)
            curr = self.date
        elif fname is not None:
            # date will have to be set later by looking at the data
            self._set_load_parameters(date=None,
                                      fid=self.files.get_index(fname))
            # increment one file at a time
            inc = 1
            curr = self._fid.copy()
        elif fid is not None:
            self._set_load_parameters(date=None, fid=fid)
            # increment one file at a time
            inc = 1
            curr = fid
        else:
            estr = 'Must supply a yr,doy pair, or datetime object, or filename'
            estr = '{:s} to load data from.'.format(estr)
            raise TypeError(estr)

        self.orbits._reset()
        # if pad  or multi_file_day is true, need to have a three day/file load
        loop_pad = self.pad if self.pad is not None else pds.DateOffset(seconds=0)
        if (self.pad is not None) | self.multi_file_day:
            if self._empty(self._next_data) & self._empty(self._prev_data):
                # data has not already been loaded for previous and next days
                # load data for all three
                print('Initializing three day/file window')
                # using current date or fid
                self._prev_data, self._prev_meta = self._load_prev()
                self._curr_data, self._curr_meta = \
                    self._load_data(date=self.date, fid=self._fid)
                self._next_data, self._next_meta = self._load_next()
            else:
                # moving forward in time
                if self._next_data_track == curr:
                    del self._prev_data
                    self._prev_data = self._curr_data
                    self._prev_meta = self._curr_meta
                    self._curr_data = self._next_data
                    self._curr_meta = self._next_meta
                    self._next_data, self._next_meta = self._load_next()
                # moving backward in time
                elif self._prev_data_track == curr:
                    del self._next_data
                    self._next_data = self._curr_data
                    self._next_meta = self._curr_meta
                    self._curr_data = self._prev_data
                    self._curr_meta = self._prev_meta
                    self._prev_data, self._prev_meta = self._load_prev()
                # jumped in time/or switched from filebased to date based
                # access
                else:
                    del self._prev_data
                    del self._curr_data
                    del self._next_data
                    self._prev_data, self._prev_meta = self._load_prev()
                    self._curr_data, self._curr_meta = \
                        self._load_data(date=self.date, fid=self._fid)
                    self._next_data, self._next_meta = self._load_next()

            # make sure datetime indices for all data is monotonic
            if not self._index(self._prev_data).is_monotonic_increasing:
                self._prev_data.sort_index(inplace=True)
            if not self._index(self._curr_data).is_monotonic_increasing:
                self._curr_data.sort_index(inplace=True)
            if not self._index(self._next_data).is_monotonic_increasing:
                self._next_data.sort_index(inplace=True)

            # make tracking indexes consistent with new loads
            self._next_data_track = curr + inc
            self._prev_data_track = curr - inc
            # attach data to object
            if not self._empty(self._curr_data):
                self.data = self._curr_data.copy()
                self.meta = self._curr_meta.copy()
            else:
                self.data = self._null_data.copy()
                # line below removed as it would delete previous meta, if any
                # if you end a seasonal analysis with a day with no data, then
                # no meta: self.meta = _meta.Meta()

            # multi file days can extend past a single day, only want data from
            # specific date if loading by day
            # set up times for the possible data padding coming up
            if self._load_by_date:
                # print ('double trouble')
                first_time = self.date
                first_pad = self.date - loop_pad
                last_time = self.date + pds.DateOffset(days=1)
                last_pad = self.date + pds.DateOffset(days=1) + loop_pad
                want_last_pad = False
            # loading by file, can't be a multi_file-day flag situation
            elif (not self._load_by_date) and (not self.multi_file_day):
                # print ('single trouble')
                first_time = self._index(self._curr_data)[0]
                first_pad = first_time - loop_pad
                last_time = self._index(self._curr_data)[-1]
                last_pad = last_time + loop_pad
                want_last_pad = True
            else:
                raise ValueError("multi_file_day and loading by date are " +
                                 "effectively equivalent.  Can't have " +
                                 "multi_file_day and load by file.")
            # print (first_pad, first_time, last_time, last_pad)

            # pad data based upon passed parameter
            if (not self._empty(self._prev_data)) & (not self.empty):
                stored_data = self.data  # .copy()
                temp_time = copy.deepcopy(self.index[0])
                # pad data using access mechanisms that works
                # for both pandas and xarray
                self.data = self._prev_data.copy()
                # __getitem__ used below to get data
                # from instrument object. Details
                # for handling pandas and xarray are different
                # and handled by __getitem__
                self.data = self[first_pad:temp_time]
                if not self.empty:
                    if (self.index[-1] == temp_time):
                        self.data = self[:-1]
                    self.data = self.concat_data([self.data, stored_data])
                else:
                    self.data = stored_data

            if (not self._empty(self._next_data)) & (not self.empty):
                stored_data = self.data  # .copy()
                temp_time = copy.deepcopy(self.index[-1])
                # pad data using access mechanisms that work
                # for both pandas and xarray
                self.data = self._next_data.copy()
                self.data = self[temp_time:last_pad]
                if not self.empty:
                    if (self.index[0] == temp_time):
                        self.data = self[1:]
                    self.data = self.concat_data([stored_data, self.data])
                else:
                    self.data = stored_data

            self.data = self[first_pad:last_pad]
            # want exclusive end slicing behavior from above
            if not self.empty:
                if (self.index[-1] == last_pad) & (not want_last_pad):
                    self.data = self[:-1]

        # if self.pad is False, load single day
        else:
            self.data, meta = self._load_data(date=self.date, fid=self._fid)
            if not self.empty:
                self.meta = meta

        # check if load routine actually returns meta
        if self.meta.data.empty:
            self.meta[self.variables] = {self.name_label: self.variables,
                                         self.units_label: [''] *
                                         len(self.variables)}
        # if loading by file set the yr, doy, and date
        if not self._load_by_date:
            if self.pad is not None:
                temp = first_time
            else:
                temp = self.index[0]
            self.date = pds.datetime(temp.year, temp.month, temp.day)
            self.yr, self.doy = utils.time.getyrdoy(self.date)

        if not self.empty:
            self._default_rtn(self)
        # clean
        if (not self.empty) & (self.clean_level != 'none'):
            self._clean_rtn(self)
        # apply custom functions
        if not self.empty:
            self.custom._apply_all(self)

        # remove the excess padding, if any applied
        if (self.pad is not None) & (not self.empty) & (not verifyPad):
            self.data = self[first_time: last_time]
            if not self.empty:
                if (self.index[-1] == last_time) & (not want_last_pad):
                    self.data = self[:-1]

        # transfer any extra attributes in meta to the Instrument object
        self.meta.transfer_attributes_to_instrument(self)
        sys.stdout.flush()
        return

    def remote_file_list(self):
        """List remote files for chosen instrument.

        Returns
        -------
        Series
            pandas Series of filenames indexed by date and time

        """

        return self._list_remote_rtn(self.tag, self.sat_id)

    def remote_date_range(self):
        """Returns fist and last date for remote data.

        Returns
        -------
        List
            First and last datetimes obtained from remote_file_list

        """

        files = self.remote_file_list()
        return [files.index[0], files.index[-1]]

    def download_updated_files(self, user=None, password=None, **kwargs):
<<<<<<< HEAD
        """Grabs a list of remote files, compares to local, then downloads new files.
=======
        """Grabs a list of remote files, compares to local, then downloads new
        files.
>>>>>>> 551f994d

        Parameters
        ----------
        user : string
            username, if required by instrument data archive
        password : string
            password, if required by instrument data archive
        **kwargs : dict
            Dictionary of keywords that may be options for specific instruments

        Note
        ----
        Data will be downloaded to pysat_data_dir/patform/name/tag

        If Instrument bounds are set to defaults they are updated
        after files are downloaded.

        """

        # get list of remote files
        remote_files = self.remote_file_list()
        if remote_files.empty:
            print('No remote files found. Unable to download latest data.')
            return

        # get current list of local files
        self.files.refresh()
        local_files = self.files.files
        # compare local and remote files

        # first look for dates that are in remote but not in local
        new_dates = []
        for date in remote_files.index:
            if date not in local_files:
                new_dates.append(date)

        # now compare filenames between common dates as it may
        # be a new version or revision
        # this will have a problem with filenames that are
        # faking daily data from monthly
        for date in local_files.index:
            if date in remote_files.index:
                if remote_files[date] != local_files[date]:
                    new_dates.append(date)
        print('Found ', len(new_dates), ' files that are new or updated.')
        # download date for dates in new_dates (also includes new names)
<<<<<<< HEAD
        self.download(user=user, password=password, date_array=new_dates, **kwargs)

=======
        self.download(user=user, password=password, date_array=new_dates,
                      **kwargs)
>>>>>>> 551f994d

    def download(self, start=None, stop=None, freq='D', user=None,
                 password=None, date_array=None, **kwargs):
        """Download data for given Instrument object from start to stop.

        Parameters
        ----------
        start : pandas.datetime (yesterday)
            start date to download data
        stop : pandas.datetime (tomorrow)
            stop date to download data
        freq : string
            Stepsize between dates for season, 'D' for daily, 'M' monthly
            (see pandas)
        user : string
            username, if required by instrument data archive
        password : string
            password, if required by instrument data archive
        date_array : list-like
            Sequence of dates to download date for. Takes precendence over
            start and stop inputs
        **kwargs : dict
            Dictionary of keywords that may be options for specific instruments

        Note
        ----
        Data will be downloaded to pysat_data_dir/patform/name/tag

        If Instrument bounds are set to defaults they are updated
        after files are downloaded.

        """
        import errno
        # make sure directories are there, otherwise create them
        try:
            os.makedirs(self.files.data_path)
        except OSError as e:
            if e.errno != errno.EEXIST:
                raise

        if (start is None) or (stop is None) and (date_array is None):
            # defaults for downloads are set here rather than
            # in the method signature since method defaults are
            # only set once! If an Instrument object persists
            # longer than a day then the download defaults would
            # no longer be correct. Dates are always correct in this
            # setup.
            print('Downloading the most recent data by default. ',
                  '(yesterday through tomorrow)')
            start = self.yesterday()
            stop = self.tomorrow()
        print('Downloading data to: ', self.files.data_path)

        if date_array is None:
            # create range of dates to download data for
            # make sure dates are whole days
            start = self._filter_datetime_input(start)
            stop = self._filter_datetime_input(stop)
<<<<<<< HEAD
            date_array = utils.time.season_date_range(start, stop, freq=freq)
=======
            date_array = utils.season_date_range(start, stop, freq=freq)
>>>>>>> 551f994d

        if user is None:
            self._download_rtn(date_array,
                               tag=self.tag,
                               sat_id=self.sat_id,
                               data_path=self.files.data_path,
                               **kwargs)
        else:
            self._download_rtn(date_array,
                               tag=self.tag,
                               sat_id=self.sat_id,
                               data_path=self.files.data_path,
                               user=user,
                               password=password, **kwargs)
        # get current file date range
        first_date = self.files.start_date
        last_date = self.files.stop_date

        print('Updating pysat file list')
        self.files.refresh()

        # if instrument object has default bounds, update them
        if len(self.bounds[0]) == 1:
            if(self.bounds[0][0] == first_date and
               self.bounds[1][0] == last_date):
                print('Updating instrument object bounds.')
                self.bounds = None

    @property
    def bounds(self):
        """Boundaries for iterating over instrument object by date or file.

        Parameters
        ----------
        start : datetime object, filename, or None (default)
            start of iteration, if None uses first data date.
            list-like collection also accepted
        end :  datetime object, filename, or None (default)
                end of iteration, inclusive. If None uses last data date.
                list-like collection also accepted

        Note
        ----
        Both start and stop must be the same type (date, or filename) or None

        Examples
        --------
        ::

            inst = pysat.Instrument(platform=platform,
                                    name=name,
                                    tag=tag)
            start = pysat.datetime(2009,1,1)
            stop = pysat.datetime(2009,1,31)
            inst.bounds = (start,stop)

            start2 = pysat.datetetime(2010,1,1)
            stop2 = pysat.datetime(2010,2,14)
            inst.bounds = ([start, start2], [stop, stop2])

        """
        return self._iter_start, self._iter_stop

    @bounds.setter
    def bounds(self, value=None):
        if value is None:
            value = (None, None)
        if len(value) < 2:
            raise ValueError('Must supply both a start and end date/file' +
                             'Supply None if you want the first/last possible')

        start = value[0]
        end = value[1]
        # get the frequency, or step size, of season
        if len(value) == 3:
            step = value[2]
        else:
            # default do daily
            step = 'D'

        if (start is None) and (end is None):
            # set default
            self._iter_start = [self.files.start_date]
            self._iter_stop = [self.files.stop_date]
            self._iter_type = 'date'
            if self._iter_start[0] is not None:
                # check here in case Instrument is initialized with no input
                self._iter_list = utils.time.season_date_range(self._iter_start,
                                                               self._iter_stop,
                                                               freq=step)

        elif((hasattr(start, '__iter__') and not isinstance(start, str)) and
             (hasattr(end, '__iter__') and not isinstance(end, str))):
            base = type(start[0])
            for s, t in zip(start, end):
                if (type(s) != type(t)) or (type(s) != base):
<<<<<<< HEAD
                    raise ValueError('Start and end items must all be of the '
                                     + 'same type')
=======
                    raise ValueError('Start and end items must all be of ' +
                                     'the same type')
>>>>>>> 551f994d
            if isinstance(start[0], str):
                self._iter_type = 'file'
                self._iter_list = self.files.get_file_array(start, end)
            elif isinstance(start[0], pds.datetime):
                self._iter_type = 'date'
<<<<<<< HEAD
                self._iter_list = utils.time.season_date_range(start, end,
                                                               freq=step)
=======
                self._iter_list = utils.season_date_range(start, end,
                                                          freq=step)
>>>>>>> 551f994d
            else:
                raise ValueError('Input is not a known type, string or ' +
                                 'datetime')
            self._iter_start = start
            self._iter_stop = end

        elif((hasattr(start, '__iter__') and not isinstance(start, str)) or
             (hasattr(end, '__iter__') and not isinstance(end, str))):
            raise ValueError('Both start and end must be iterable if one ' +
                             'bound is iterable')

        elif isinstance(start, str) or isinstance(end, str):
            if isinstance(start, pds.datetime) or \
                    isinstance(end, pds.datetime):
                raise ValueError('Not allowed to mix file and date bounds')
            if start is None:
                start = self.files[0]
            if end is None:
                end = self.files.files[-1]
            self._iter_start = [start]
            self._iter_stop = [end]
            self._iter_list = self.files.get_file_array(self._iter_start,
                                                        self._iter_stop)
            self._iter_type = 'file'

        elif isinstance(start, pds.datetime) or isinstance(end, pds.datetime):
            if start is None:
                start = self.files.start_date
            if end is None:
                end = self.files.stop_date
            self._iter_start = [start]
            self._iter_stop = [end]
            self._iter_list = utils.time.season_date_range(start, end,
                                                           freq=step)
            self._iter_type = 'date'
        else:
            raise ValueError('Provided an invalid combination of bounds. ' +
                             'if specifying by file, both bounds must be by ' +
                             'file. Other combinations of datetime objects ' +
                             'and None are allowed.')

    def __iter__(self):
        """Iterates instrument object by loading subsequent days or files.

        Note
        ----
        Limits of iteration, and iteration type (date/file)
        set by `bounds` attribute.

        Default bounds are the first and last dates from files on local system.

        Examples
        --------
        ::

            inst = pysat.Instrument(platform=platform,
                                    name=name,
                                    tag=tag)
            start = pysat.datetime(2009,1,1)
            stop = pysat.datetime(2009,1,31)
            inst.bounds = (start,stop)
            for inst in inst:
                print('Another day loaded', inst.date)

        """

        if self._iter_type == 'file':
            for fname in self._iter_list:
                self.load(fname=fname)
                yield self

        elif self._iter_type == 'date':
            for date in self._iter_list:
                self.load(date=date)
                yield self

    def next(self, verifyPad=False):
        """Manually iterate through the data loaded in Instrument object.

        Bounds of iteration and iteration type (day/file) are set by
        `bounds` attribute.

        Note
        ----
        If there were no previous calls to load then the
        first day(default)/file will be loaded.

        """

        if self._iter_type == 'date':
            if self.date is not None:
                idx, = np.where(self._iter_list == self.date)
                if (len(idx) == 0):
                    raise StopIteration('File list is empty. Nothing to be ' +
                                        'done.')
                elif idx[-1] + 1 >= len(self._iter_list):
                    raise StopIteration('Outside the set date boundaries.')
                else:
                    idx += 1
                    self.load(date=self._iter_list[idx[0]],
                              verifyPad=verifyPad)
            else:
                self.load(date=self._iter_list[0], verifyPad=verifyPad)

        elif self._iter_type == 'file':
            if self._fid is not None:
                first = self.files.get_index(self._iter_list[0])
                last = self.files.get_index(self._iter_list[-1])
                if (self._fid < first) | (self._fid+1 > last):
                    raise StopIteration('Outside the set file boundaries.')
                else:
                    self.load(fname=self._iter_list[self._fid + 1 - first],
                              verifyPad=verifyPad)
            else:
                self.load(fname=self._iter_list[0], verifyPad=verifyPad)

    def prev(self, verifyPad=False):
        """Manually iterate backwards through the data in Instrument object.

        Bounds of iteration and iteration type (day/file)
        are set by `bounds` attribute.

        Note
        ----
        If there were no previous calls to load then the
        first day(default)/file will be loaded.

        """

        if self._iter_type == 'date':
            if self.date is not None:
                idx, = np.where(self._iter_list == self.date)
                if len(idx) == 0:
                    raise StopIteration('File list is empty. Nothing to be ' +
                                        'done.')
                elif idx[0] == 0:
                    raise StopIteration('Outside the set date boundaries.')
                else:
                    idx -= 1
                    self.load(date=self._iter_list[idx[0]],
                              verifyPad=verifyPad)
            else:
                self.load(date=self._iter_list[-1], verifyPad=verifyPad)

        elif self._iter_type == 'file':
            if self._fid is not None:
                first = self.files.get_index(self._iter_list[0])
                last = self.files.get_index(self._iter_list[-1])
                if (self._fid-1 < first) | (self._fid > last):
                    raise StopIteration('Outside the set file boundaries.')
                else:
                    self.load(fname=self._iter_list[self._fid-1-first],
                              verifyPad=verifyPad)
            else:
                self.load(fname=self._iter_list[-1], verifyPad=verifyPad)

    def _get_var_type_code(self, coltype):
        '''Determines the two-character type code for a given variable type

        Parameters
        ----------
        coltype : type or np.dtype
            The type of the variable

        Returns
        -------
        str
            The variable type code for the given type'''

        if type(coltype) is np.dtype:
            var_type = coltype.kind + str(coltype.itemsize)
            return var_type
        else:
            if coltype is np.int64:
                return 'i8'
            elif coltype is np.int32:
                return 'i4'
            elif coltype is np.int16:
                return 'i2'
            elif coltype is np.int8:
                return 'i1'
            elif coltype is np.uint64:
                return 'u8'
            elif coltype is np.uint32:
                return 'u4'
            elif coltype is np.uint16:
                return 'u2'
            elif coltype is np.uint8:
                return 'u1'
            elif coltype is np.float64:
                return 'f8'
            elif coltype is np.float32:
                return 'f4'
            elif issubclass(coltype, basestring):
                return 'S1'
            else:
                raise TypeError('Unknown Variable Type' + str(coltype))

    def _get_data_info(self, data, file_format):
        """Support file writing by determiniing data type and other options

        Parameters
        ----------
        data : pandas object
            Data to be written
        file_format : basestring
            String indicating netCDF3 or netCDF4

        Returns
        -------
        data_flag, datetime_flag, old_format
        """
        # get type of data
        data_type = data.dtype
        # check if older file_format
        # if file_format[:7] == 'NETCDF3':
        if file_format != 'NETCDF4':
            old_format = True
        else:
            old_format = False
        # check for object type
        if data_type != np.dtype('O'):
            # simple data, not an object

            # no 64bit ints in netCDF3
            if (data_type == np.int64) & old_format:
                data = data.astype(np.int32)
                data_type = np.int32

            if data_type == np.dtype('<M8[ns]'):
                if not old_format:
                    data_type = np.int64
                else:
                    data_type = np.float
                datetime_flag = True
            else:
                datetime_flag = False
        else:
            # dealing with a more complicated object
            # iterate over elements until we hit something that is something,
            # and not NaN
            data_type = type(data.iloc[0])
            for i in np.arange(len(data)):
                if len(data.iloc[i]) > 0:
                    data_type = type(data.iloc[i])
                    if not isinstance(data_type, np.float):
                        break
            datetime_flag = False

        return data, data_type, datetime_flag

    def _filter_netcdf4_metadata(self, mdata_dict, coltype, remove=False):
        """Filter metadata properties to be consistent with netCDF4.

        Notes
        -----
        removed forced to True if coltype consistent with a string type

        Parameters
        ----------
        mdata_dict : dict
            Dictionary equivalent to Meta object info
        coltype : type
            Type provided by _get_data_info
        remove : boolean (False)
            Removes FillValue and associated parameters disallowed for strings

        Returns
        -------
        dict
            Modified as needed for netCDf4

        """
        # Coerce boolean types to integers
        for key in mdata_dict:
            if type(mdata_dict[key]) == bool:
                mdata_dict[key] = int(mdata_dict[key])
        # Should use isinstance here
        if (coltype == type(' ')) or (coltype == type(u' ')):
            # if isinstance(coltype, str):
            remove = True
        # print ('coltype', coltype, remove, type(coltype), )
        if u'_FillValue' in mdata_dict.keys():
            # make sure _FillValue is the same type as the data
            if remove:
                mdata_dict.pop('_FillValue')
            else:
                mdata_dict['_FillValue'] = \
                    np.array(mdata_dict['_FillValue']).astype(coltype)
        if u'FillVal' in mdata_dict.keys():
            # make sure _FillValue is the same type as the data
            if remove:
                mdata_dict.pop('FillVal')
            else:
                mdata_dict['FillVal'] = \
                    np.array(mdata_dict['FillVal']).astype(coltype)
        return mdata_dict

    def generic_meta_translator(self, meta_to_translate):
        '''Translates the metadate contained in an object into a dictionary
        suitable for export.

        Parameters
        ----------
        meta_to_translate : Meta
            The metadata object to translate

        Returns
        -------
        dict
            A dictionary of the metadata for each variable of an output file
            e.g. netcdf4'''
        export_dict = {}
        if self._meta_translation_table is not None:
            # Create a translation table for the actual values of the meta
            # labels. The instrument specific translation table only stores the
            # names of the attributes that hold the various meta labels
            translation_table = {}
            for key in self._meta_translation_table:
                translation_table[getattr(self, key)] = \
                    self._meta_translation_table[key]
        else:
            translation_table = None
        # First Order Data
        for key in meta_to_translate.data.index:
            if translation_table is None:
                export_dict[key] = meta_to_translate.data.loc[key].to_dict()
            else:
                # Translate each key if a translation is provided
                export_dict[key] = {}
                meta_dict = meta_to_translate.data.loc[key].to_dict()
                for original_key in meta_dict:
                    if original_key in translation_table:
                        for translated_key in translation_table[original_key]:
                            export_dict[key][translated_key] = \
                                meta_dict[original_key]
                    else:
                        export_dict[key][original_key] = \
                            meta_dict[original_key]

        # Higher Order Data
        for key in meta_to_translate.ho_data:
            if key not in export_dict:
                export_dict[key] = {}
            for ho_key in meta_to_translate.ho_data[key].data.index:
                if translation_table is None:
                    export_dict[key + '_' + ho_key] = \
                        meta_to_translate.ho_data[key].data.loc[ho_key].to_dict()
                else:
                    # Translate each key if a translation is provided
                    export_dict[key+'_'+ho_key] = {}
                    meta_dict = \
                        meta_to_translate.ho_data[key].data.loc[ho_key].to_dict()
                    for original_key in meta_dict:
                        if original_key in translation_table:
                            for translated_key in translation_table[original_key]:
                                export_dict[key + '_' + ho_key][translated_key] = \
                                    meta_dict[original_key]
                        else:
                            export_dict[key+'_'+ho_key][original_key] = \
                                meta_dict[original_key]
        return export_dict

    def to_netcdf4(self, fname=None, base_instrument=None, epoch_name='Epoch',
                   zlib=False, complevel=4, shuffle=True):
        """Stores loaded data into a netCDF4 file.

        Parameters
        ----------
        fname : string
            full path to save instrument object to
        base_instrument : pysat.Instrument
            used as a comparison, only attributes that are present with
            self and not on base_instrument are written to netCDF
        epoch_name : str
            Label in file for datetime index of Instrument object
        zlib : boolean
            Flag for engaging zlib compression (True - compression on)
        complevel : int
            an integer between 1 and 9 describing the level of compression
            desired (default 4). Ignored if zlib=False
        shuffle : boolean
            the HDF5 shuffle filter will be applied before compressing the data
            (default True). This significantly improves compression. Default is
            True. Ignored if zlib=False.

        Note
        ----

        Stores 1-D data along dimension 'epoch' - the date time index.

        Stores higher order data (e.g. dataframes within series) separately

         - The name of the main variable column is used to prepend subvariable
           names within netCDF, var_subvar_sub
         - A netCDF4 dimension is created for each main variable column
           with higher order data; first dimension Epoch
         - The index organizing the data stored as a dimension variable
         - from_netcdf4 uses the variable dimensions to reconstruct data
           structure


        All attributes attached to instrument meta are written to netCDF attrs.

        """

        import netCDF4
        import pysat

        file_format = 'NETCDF4'
        # base_instrument used to define the standard attributes attached
        # to the instrument object. Any additional attributes added
        # to the main input Instrument will be written to the netCDF4
        base_instrument = Instrument() if base_instrument is None \
            else base_instrument

        # begin processing metadata for writing to the file
        # look to see if user supplied a list of export keys
        # corresponding to internally tracked metadata within pysat
        export_meta = self.generic_meta_translator(self.meta)
        if self._meta_translation_table is None:
            # didn't find a translation table, using the strings
            # attached to the supplied pysat.Instrument object
            export_name_labels = [self.name_label]
            export_units_labels = [self.units_label]
            export_desc_labels = [self.desc_label]
            export_notes_labels = [self.notes_label]
        else:
            # user supplied labels in translation table
            export_name_labels = self._meta_translation_table['name_label']
            export_units_labels = self._meta_translation_table['units_label']
            export_desc_labels = self._meta_translation_table['desc_label']
            export_notes_labels = self._meta_translation_table['notes_label']
            print('Using Metadata Translation Table: ',
                  self._meta_translation_table)
        # Apply instrument specific post-processing to the export_meta
        if hasattr(self._export_meta_post_processing, '__call__'):
            export_meta = self._export_meta_post_processing(export_meta)

        # general process for writing data is this
        # first, take care of the EPOCH information
        # second, iterate over the variable colums in Instrument.data
        # check the type of data
        # if 1D column, do simple write (type is not an object)
        # if it is an object, then check if writing strings, if not strings,
        # then if column is a Series of Frames, write as 2D variables
        # metadata must be filtered before writing to netCDF4, string variables
        # can't have a fill value
        with netCDF4.Dataset(fname, mode='w', format=file_format) as out_data:
            # number of items, yeah
            num = len(self.index)
            # write out the datetime index
            out_data.createDimension(epoch_name, num)
            cdfkey = out_data.createVariable(epoch_name, 'i8',
                                             dimensions=(epoch_name),
                                             zlib=zlib,
                                             complevel=complevel,
                                             shuffle=shuffle)
            # grab existing metadata for Epoch or create suitable info
            if epoch_name in self.meta:
                new_dict = export_meta[self.meta.var_case_name(epoch_name)]
            else:
                # create empty shell
                new_dict = {}

            # update required and basic information if not present
            for export_name_label in export_name_labels:
                if export_name_label not in new_dict:
                    new_dict[export_name_label] = epoch_name

            for export_units_label in export_units_labels:
                if export_units_label not in new_dict:
                    new_dict[export_units_label] = \
                        'Milliseconds since 1970-1-1 00:00:00'

            for export_desc_label in export_desc_labels:
                if export_desc_label not in new_dict:
                    new_dict[export_desc_label] = \
                        'Milliseconds since 1970-1-1 00:00:00'

            for export_notes_label in export_notes_labels:
                if export_notes_label not in new_dict:
                    new_dict[export_notes_label] = ''

            new_dict['calendar'] = 'standard'
            new_dict['Format'] = 'i8'
            new_dict['Var_Type'] = 'data'
            if self.index.is_monotonic_increasing:
                new_dict['MonoTon'] = 'increase'
            elif self.index.is_monotonic_decreasing:
                new_dict['MonoTon'] = 'decrease'
            new_dict['Time_Base'] = 'Milliseconds since 1970-1-1 00:00:00'
            new_dict['Time_Scale'] = 'UTC'
            new_dict = self._filter_netcdf4_metadata(new_dict, np.int64)
            # attach metadata
            cdfkey.setncatts(new_dict)

            # attach data
            cdfkey[:] = (self.index.values.astype(np.int64) *
                         1.E-6).astype(np.int64)

            # iterate over all of the columns in the Instrument dataframe
            # check what kind of data we are dealing with, then store
            for key in self.variables:
                # print (key)
                # get information on type data we are dealing with
                # data is data in proer type( multiformat support)
                # coltype is the direct type, np.int64
                # and datetime_flag lets you know if the data is full of time
                # information
                data, coltype, datetime_flag = self._get_data_info(self[key],
                                                                   file_format)
                # operate on data based upon type
                if self[key].dtype != np.dtype('O'):
                    # not an object, normal basic 1D data
                    # print(key, coltype, file_format)
                    cdfkey = out_data.createVariable(key,
                                                     coltype,
                                                     dimensions=(epoch_name),
                                                     zlib=zlib,
                                                     complevel=complevel,
                                                     shuffle=shuffle)
#                                                     , chunksizes=1)
                    # attach any meta data, after filtering for standards
                    try:
                        # attach dimension metadata
                        new_dict = export_meta[key]
                        new_dict['Depend_0'] = epoch_name
                        new_dict['Display_Type'] = 'Time Series'
                        new_dict['Format'] = self._get_var_type_code(coltype)
                        new_dict['Var_Type'] = 'data'
                        new_dict = self._filter_netcdf4_metadata(new_dict,
                                                                 coltype)
                        cdfkey.setncatts(new_dict)
                    except KeyError:
                        print(', '.join(('Unable to find MetaData for', key)))
                    # assign data
                    if datetime_flag:
                        # datetime is in nanoseconds, storing milliseconds
                        cdfkey[:] = (data.values.astype(coltype)
                                     * 1.E-6).astype(coltype)
                    else:
                        # not datetime data, just store as is
                        cdfkey[:] = data.values.astype(coltype)

                # back to main check on type of data to write
                else:
                    # it is a Series of objects, need to figure out
                    # what the actual objects are, then act as needed

                    # use info in coltype to get real datatype of object
                    # isinstance isn't working here because of something with
                    # coltype

                    if (coltype == type(' ')) or (coltype == type(u' ')):
                        # dealing with a string
                        cdfkey = out_data.createVariable(key, coltype,
                                                         dimensions=(epoch_name),
                                                         zlib=zlib,
                                                         complevel=complevel,
                                                         shuffle=shuffle)
                        # attach any meta data
                        try:
                            # attach dimension metadata
                            new_dict = export_meta[key]
                            new_dict['Depend_0'] = epoch_name
                            new_dict['Display_Type'] = 'Time Series'
                            new_dict['Format'] = self._get_var_type_code(coltype)
                            new_dict['Var_Type'] = 'data'
                            # no FillValue or FillVal allowed for strings
                            new_dict = self._filter_netcdf4_metadata(new_dict,
                                                                     coltype,
                                                                     remove=True)
                            # really attach metadata now
                            cdfkey.setncatts(new_dict)
                        except KeyError:
                            print(', '.join(('Unable to find MetaData for',
                                             key)))

                        # time to actually write the data now
                        cdfkey[:] = data.values

                    # still dealing with an object, not just a series
                    # of strings
                    # maps to if check on coltypes being stringbased
                    else:
                        # presuming a series with a dataframe or series in each
                        # location start by collecting some basic info on
                        # dimensions sizes, names, then create corresponding
                        # netCDF4 dimensions total dimensions stored for object
                        # are epoch plus ones created below
                        dims = np.shape(self[key].iloc[0])
                        obj_dim_names = []
                        if len(dims) == 1:
                            # generally working with higher dimensional data
                            # pad dimensions so that the rest of the code works
                            # for either a Series or a Frame
                            dims = (dims[0], 0)
                        for i, dim in enumerate(dims[:-1]):
                            # don't need to go over last dimension value,
                            # it covers number of columns (if a frame)
                            obj_dim_names.append(key)
                            out_data.createDimension(obj_dim_names[-1], dim)
                        # create simple tuple with information needed to create
                        # the right dimensions for variables that will
                        # be written to file
                        var_dim = tuple([epoch_name] + obj_dim_names)

                        # We need to do different things if a series or
                        # dataframe stored
                        try:
                            # start by assuming it is a dataframe
                            # get list of subvariables
                            iterable = self[key].iloc[0].columns
                            # store our newfound knowledge, we are dealing with
                            # a series of DataFrames
                            is_frame = True
                        except AttributeError:
                            # turns out data is Series of Series
                            # which doesn't have columns
                            iterable = [self[key].iloc[0].name]
                            is_frame = False

                        # find location within main variable that actually
                        # has subvariable data (not just empty frame/series)
                        # so we can determine what the real underlying data
                        # types are
                        good_data_loc = 0
                        for jjj in np.arange(len(self.data)):
                            if len(self.data[key].iloc[0]) > 0:
                                data_loc = jjj
                                break
                        # found a place with data, if there is one
                        # now iterate over the subvariables, get data info
                        # create netCDF4 variables and store the data
                        # stored name is variable_subvariable
                        for col in iterable:
                            if is_frame:
                                # we are working with a dataframe so
                                # multiple subvariables stored under a single
                                # main variable heading
                                data, coltype, _ = \
                                    self._get_data_info(self[key].iloc[good_data_loc][col],
                                                        file_format)
                                cdfkey = \
                                    out_data.createVariable(key + '_' + col,
                                                            coltype,
                                                            dimensions=var_dim,
                                                            zlib=zlib,
                                                            complevel=complevel,
                                                            shuffle=shuffle)
                                # attach any meta data
                                try:
                                    new_dict = export_meta[key+'_'+col]
                                    new_dict['Depend_0'] = epoch_name
                                    new_dict['Depend_1'] = obj_dim_names[-1]
                                    new_dict['Display_Type'] = 'Spectrogram'
                                    new_dict['Format'] = \
                                        self._get_var_type_code(coltype)
                                    new_dict['Var_Type'] = 'data'
                                    # print('Frame Writing ', key, col,
                                    # export_meta[key].children[col])
                                    new_dict = \
                                        self._filter_netcdf4_metadata(new_dict,
                                                                      coltype)
                                    # print ('mid2 ', new_dict)
                                    cdfkey.setncatts(new_dict)
                                except KeyError:
                                    print(' '.join(('Unable to find MetaData',
                                                    'for', ', '.join((key,
                                                                      col)))))
                                # attach data
                                # it may be slow to repeatedly call the store
                                # method as well astype method below collect
                                # data into a numpy array, then write the full
                                # array in one go
                                # print(coltype, dims)
                                temp_cdf_data = \
                                    np.zeros((num, dims[0])).astype(coltype)
                                for i in range(num):
                                    temp_cdf_data[i, :] = \
                                        self[key].iloc[i][col].values
                                # write data
                                cdfkey[:, :] = temp_cdf_data.astype(coltype)

                            else:
                                # we are dealing with a Series
                                # get information about information within
                                # series
                                data, coltype, _ = \
                                    self._get_data_info(self[key].iloc[good_data_loc], file_format)
                                cdfkey = \
                                    out_data.createVariable(key + '_data',
                                                            coltype,
                                                            dimensions=var_dim,
                                                            zlib=zlib,
                                                            complevel=complevel,
                                                            shuffle=shuffle)
                                                            # , chunksizes=1)
                                # attach any meta data
                                try:
                                    new_dict = export_meta[key]
                                    new_dict['Depend_0'] = epoch_name
                                    new_dict['Depend_1'] = obj_dim_names[-1]
                                    new_dict['Display_Type'] = 'Spectrogram'
                                    new_dict['Format'] = \
                                        self._get_var_type_code(coltype)
                                    new_dict['Var_Type'] = 'data'
                                    new_dict = \
                                        self._filter_netcdf4_metadata(new_dict,
                                                                      coltype)
                                    # really attach metadata now
                                    # print ('mid3 ', new_dict)
                                    cdfkey.setncatts(new_dict)
                                except KeyError:
                                    print(' '.join(('Unable to find MetaData',
                                                    'for,', key)))
                                # attach data
                                temp_cdf_data = np.zeros((num, dims[0])).astype(coltype)
                                for i in range(num):
                                    temp_cdf_data[i, :] = self[i, key].values
                                # write data
                                cdfkey[:, :] = temp_cdf_data.astype(coltype)

                        # we are done storing the actual data for the given
                        # higher order variable, now we need to store the index
                        # for all of that fancy data

                        # get index information
                        data, coltype, datetime_flag = \
                            self._get_data_info(self[key].iloc[good_data_loc].index,
                                                file_format)
                        # create dimension variable for to store index in
                        # netCDF4
                        cdfkey = out_data.createVariable(key, coltype,
                                                         dimensions=var_dim,
                                                         zlib=zlib,
                                                         complevel=complevel,
                                                         shuffle=shuffle)
                        # work with metadata
                        new_dict = export_meta[key]
                        new_dict['Depend_0'] = epoch_name
                        new_dict['Depend_1'] = obj_dim_names[-1]
                        new_dict['Display_Type'] = 'Time Series'
                        new_dict['Format'] = self._get_var_type_code(coltype)
                        new_dict['Var_Type'] = 'data'

                        if datetime_flag:
                            # print('datetime flag')
                            for export_name_label in export_name_labels:
                                new_dict[export_name_label] = epoch_name
                            for export_units_label in export_units_labels:
                                new_dict[export_units_label] = \
                                    'Milliseconds since 1970-1-1 00:00:00'
                            new_dict = self._filter_netcdf4_metadata(new_dict,
                                                                     coltype)
                            # set metadata dict
                            cdfkey.setncatts(new_dict)
                            # set data
                            temp_cdf_data = np.zeros((num,
                                                      dims[0])).astype(coltype)
                            for i in range(num):
                                temp_cdf_data[i, :] = self[i, key].index.values
                            cdfkey[:, :] = (temp_cdf_data.astype(coltype) *
                                            1.E-6).astype(coltype)

                        else:
                            if self[key].iloc[data_loc].index.name is not None:
                                for export_name_label in export_name_labels:
                                    new_dict[export_name_label] = \
                                        self[key].iloc[data_loc].index.name
                            else:
                                for export_name_label in export_name_labels:
                                    new_dict[export_name_label] = key
                            new_dict = self._filter_netcdf4_metadata(new_dict,
                                                                     coltype)
                            # assign metadata dict
                            cdfkey.setncatts(new_dict)
                            # set data
                            temp_cdf_data = \
                                np.zeros((num, dims[0])).astype(coltype)
                            for i in range(num):
                                temp_cdf_data[i, :] = \
                                    self[key].iloc[i].index.to_native_types()
                            cdfkey[:, :] = temp_cdf_data.astype(coltype)

            # store any non standard attributes
            # compare this Instrument's attributes to base object
            base_attrb = dir(base_instrument)
            this_attrb = dir(self)
            # filter out any 'private' attributes
            # those that start with a _
            adict = {}
            for key in this_attrb:
                if key not in base_attrb:
                    if key[0] != '_':
                        adict[key] = self.__getattribute__(key)
            # store any non-standard attributes attached to meta
            base_attrb = dir(base_instrument.meta)
            this_attrb = dir(self.meta)
            for key in this_attrb:
                if key not in base_attrb:
                    if key[0] != '_':
                        adict[key] = self.meta.__getattribute__(key)
            adict['pysat_version'] = pysat.__version__
            if 'Conventions' not in adict:
                adict['Conventions'] = 'SPDF ISTP/IACG Modified for NetCDF'
            if 'Text_Supplement' not in adict:
                adict['Text_Supplement'] = ''

            adict['Date_Start'] = \
                pysat.datetime.strftime(self.index[0],
                                        '%a, %d %b %Y,  ' +
                                        '%Y-%m-%dT%H:%M:%S.%f UTC')
            adict['Date_End'] = \
                pysat.datetime.strftime(self.index[-1],
                                        '%a, %d %b %Y,  ' +
                                        '%Y-%m-%dT%H:%M:%S.%f UTC')
            adict['File'] = os.path.split(fname)
            adict['Generation_Date'] = \
                pysat.datetime.utcnow().strftime('%Y%m%d')
            adict['Logical_File_ID'] = os.path.split(fname)[-1].split('.')[:-1]
            # check for binary types
            for key in adict.keys():
                if isinstance(adict[key], bool):
                    adict[key] = int(adict[key])
            # print('adict', adict)
            out_data.setncatts(adict)
        return<|MERGE_RESOLUTION|>--- conflicted
+++ resolved
@@ -1257,12 +1257,8 @@
         return [files.index[0], files.index[-1]]
 
     def download_updated_files(self, user=None, password=None, **kwargs):
-<<<<<<< HEAD
-        """Grabs a list of remote files, compares to local, then downloads new files.
-=======
         """Grabs a list of remote files, compares to local, then downloads new
         files.
->>>>>>> 551f994d
 
         Parameters
         ----------
@@ -1309,13 +1305,8 @@
                     new_dates.append(date)
         print('Found ', len(new_dates), ' files that are new or updated.')
         # download date for dates in new_dates (also includes new names)
-<<<<<<< HEAD
-        self.download(user=user, password=password, date_array=new_dates, **kwargs)
-
-=======
         self.download(user=user, password=password, date_array=new_dates,
                       **kwargs)
->>>>>>> 551f994d
 
     def download(self, start=None, stop=None, freq='D', user=None,
                  password=None, date_array=None, **kwargs):
@@ -1374,11 +1365,7 @@
             # make sure dates are whole days
             start = self._filter_datetime_input(start)
             stop = self._filter_datetime_input(stop)
-<<<<<<< HEAD
             date_array = utils.time.season_date_range(start, stop, freq=freq)
-=======
-            date_array = utils.season_date_range(start, stop, freq=freq)
->>>>>>> 551f994d
 
         if user is None:
             self._download_rtn(date_array,
@@ -1466,34 +1453,25 @@
             self._iter_type = 'date'
             if self._iter_start[0] is not None:
                 # check here in case Instrument is initialized with no input
-                self._iter_list = utils.time.season_date_range(self._iter_start,
-                                                               self._iter_stop,
-                                                               freq=step)
+                self._iter_list = \
+                    utils.time.season_date_range(self._iter_start,
+                                                 self._iter_stop,
+                                                 freq=step)
 
         elif((hasattr(start, '__iter__') and not isinstance(start, str)) and
              (hasattr(end, '__iter__') and not isinstance(end, str))):
             base = type(start[0])
             for s, t in zip(start, end):
                 if (type(s) != type(t)) or (type(s) != base):
-<<<<<<< HEAD
-                    raise ValueError('Start and end items must all be of the '
-                                     + 'same type')
-=======
-                    raise ValueError('Start and end items must all be of ' +
-                                     'the same type')
->>>>>>> 551f994d
+                    raise ValueError(' '.join(('Start and end items must all',
+                                               'be of the same type')))
             if isinstance(start[0], str):
                 self._iter_type = 'file'
                 self._iter_list = self.files.get_file_array(start, end)
             elif isinstance(start[0], pds.datetime):
                 self._iter_type = 'date'
-<<<<<<< HEAD
                 self._iter_list = utils.time.season_date_range(start, end,
                                                                freq=step)
-=======
-                self._iter_list = utils.season_date_range(start, end,
-                                                          freq=step)
->>>>>>> 551f994d
             else:
                 raise ValueError('Input is not a known type, string or ' +
                                  'datetime')

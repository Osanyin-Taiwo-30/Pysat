# -*- coding: utf-8 -*-
from __future__ import print_function
from __future__ import absolute_import

import copy
import datetime as dt
import functools
import inspect
import os
import sys
import warnings

import netCDF4
import numpy as np
import pandas as pds
import xarray as xr

from pysat import _custom
from pysat import _files
from pysat import _orbits
from pysat import _meta
from pysat import utils
from pysat import user_modules as user_modules
from pysat import logger


# main class for users
class Instrument(object):
    """Download, load, manage, modify and analyze science data.

    Parameters
    ----------
    platform : string
        name of platform/satellite.
    name : string
        name of instrument.
    tag : string, optional
        identifies particular subset of instrument data.
    sat_id : string, optional
        identity within constellation
    clean_level : {'clean','dusty','dirty','none'}, optional
        level of data quality
    pad : pandas.DateOffset, or dictionary, optional
        Length of time to pad the begining and end of loaded data for
        time-series processing. Extra data is removed after applying all
        custom functions. Dictionary, if supplied, is simply passed to
        pandas DateOffset.
    orbit_info : dict
        Orbit information, {'index':index, 'kind':kind, 'period':period}.
        See pysat.Orbits for more information.
    inst_module : module, optional
        Provide instrument module directly.
        Takes precedence over platform/name.
    update_files : boolean, optional
        If True, immediately query filesystem for instrument files and store.
    temporary_file_list : boolean, optional
        If true, the list of Instrument files will not be written to disk.
        Prevents a race condition when running multiple pysat processes.
    strict_time_flag : boolean, option (True)
        If true, pysat will check data to ensure times are unique and
        monotonically increasing.
    multi_file_day : boolean, optional
        Set to True if Instrument data files for a day are spread across
        multiple files and data for day n could be found in a file
        with a timestamp of day n-1 or n+1.
    manual_org : bool
        if True, then pysat will look directly in pysat data directory
        for data files and will not use default /platform/name/tag
    directory_format : str
        directory naming structure in string format. Variables such as
        platform, name, and tag will be filled in as needed using python
        string formatting. The default directory structure would be
        expressed as '{platform}/{name}/{tag}'
    file_format : str or NoneType
        File naming structure in string format.  Variables such as year,
        month, and sat_id will be filled in as needed using python string
        formatting.  The default file format structure is supplied in the
        instrument list_files routine.
    ignore_empty_files : boolean
        if True, the list of files found will be checked to
        ensure the filesizes are greater than zero. Empty files are
        removed from the stored list of files.
    units_label : str
        String used to label units in storage. Defaults to 'units'.
    name_label : str
        String used to label long_name in storage. Defaults to 'name'.
    notes_label : str
       label to use for notes in storage. Defaults to 'notes'
    desc_label : str
       label to use for variable descriptions in storage. Defaults to 'desc'
    plot_label : str
       label to use to label variables in plots. Defaults to 'label'
    axis_label : str
        label to use for axis on a plot. Defaults to 'axis'
    scale_label : str
       label to use for plot scaling type in storage. Defaults to 'scale'
    min_label : str
       label to use for typical variable value min limit in storage.
       Defaults to 'value_min'
    max_label : str
       label to use for typical variable value max limit in storage.
       Defaults to 'value_max'
    fill_label : str
        label to use for fill values. Defaults to 'fill' but some
        implementations will use 'FillVal'

    Attributes
    ----------
    data : pandas.DataFrame
        loaded science data
    date : pandas.datetime
        date for loaded data
    yr : int
        year for loaded data
    bounds : (datetime/filename/None, datetime/filename/None)
        bounds for loading data, supply array_like for a season with gaps.
        Users may provide as a tuple or tuple of lists, but the attribute is
        stored as a tuple of lists for consistency
    doy : int
        day of year for loaded data
    files : pysat.Files
        interface to instrument files
    meta : pysat.Meta
        interface to instrument metadata, similar to netCDF 1.6
    orbits : pysat.Orbits
        interface to extracting data orbit-by-orbit
    custom : pysat.Custom
        interface to instrument nano-kernel
    kwargs : dictionary
        keyword arguments passed to instrument loading routine

    Note
    ----
    Pysat attempts to load the module platform_name.py located in
    the pysat/instruments directory. This module provides the underlying
    functionality to download, load, and clean instrument data.
    Alternatively, the module may be supplied directly
    using keyword inst_module.

    Examples
    --------
    ::

        # 1-second mag field data
        vefi = pysat.Instrument(platform='cnofs',
                                name='vefi',
                                tag='dc_b',
                                clean_level='clean')
        start = dt.datetime(2009,1,1)
        stop = dt.datetime(2009,1,2)
        vefi.download(start, stop)
        vefi.load(date=start)
        print(vefi['dB_mer'])
        print(vefi.meta['db_mer'])

        # 1-second thermal plasma parameters
        ivm = pysat.Instrument(platform='cnofs',
                               name='ivm',
                               tag='',
                               clean_level='clean')
        ivm.download(start,stop)
        ivm.load(2009,1)
        print(ivm['ionVelmeridional'])

        # Ionosphere profiles from GPS occultation
        cosmic = pysat.Instrument('cosmic',
                                  'gps',
                                  'ionprf',
                                  altitude_bin=3)
        # bins profile using 3 km step
        cosmic.download(start, stop, user=user, password=password)
        cosmic.load(date=start)

    """

    def __init__(self, platform=None, name=None, tag=None, sat_id=None,
                 clean_level='clean', update_files=None, pad=None,
                 orbit_info=None, inst_module=None, multi_file_day=None,
                 manual_org=None, directory_format=None, file_format=None,
                 temporary_file_list=False, strict_time_flag=True,
                 ignore_empty_files=False,
                 units_label='units', name_label='long_name',
                 notes_label='notes', desc_label='desc',
                 plot_label='label', axis_label='axis', scale_label='scale',
                 min_label='value_min', max_label='value_max',
                 fill_label='fill', *arg, **kwargs):

        # Set default tag and sat_id
        self.tag = tag.lower() if tag is not None else ''
        self.sat_id = sat_id.lower() if sat_id is not None else ''

        if inst_module is None:
            # use strings to look up module name
            if isinstance(platform, str) and isinstance(name, str):
                self.platform = platform.lower()
                self.name = name.lower()
                # look to module for instrument functions and defaults
                self._assign_funcs(by_name=True)
            elif (platform is None) and (name is None):
                # creating "empty" Instrument object with this path
                self.name = ''
                self.platform = ''
                self._assign_funcs()
            else:
                raise ValueError('Inputs platform and name must both be ' +
                                 'strings, or both None.')
        else:
            # user has provided a module
            try:
                # platform and name are expected to be part of module
                self.name = inst_module.name.lower()
                self.platform = inst_module.platform.lower()
            except AttributeError as err:
                raise AttributeError(' '.join((str(err), '\n',
                                               'A name and platform attribute',
                                               'for the instrument is',
                                               'required if supplying routine',
                                               'module directly.')))
            # look to module for instrument functions and defaults
            self._assign_funcs(inst_module=inst_module)

        # more reasonable defaults for optional parameters
        self.clean_level = (clean_level.lower() if clean_level is not None
                            else 'none')

        # assign strict_time_flag
        self.strict_time_flag = strict_time_flag

        # assign directory format information, how pysat looks in
        # sub-directories for files
        # assign_func sets some instrument defaults, direct info rules all
        if directory_format is not None:
            self.directory_format = directory_format.lower()
        # value not provided by user, check if there is a value provided by
        # instrument module
        elif self.directory_format is not None:
            try:
                # check if it is a function
                self.directory_format = self.directory_format(tag, sat_id)
            except TypeError:
                pass
        # assign the file format string, if provided by user
        # enables user to temporarily put in a new string template for files
        # that may not match the standard names obtained from download routine
        if file_format is not None:
            self.file_format = file_format
        # check to make sure value is reasonable
        if self.file_format is not None:
            # check if it is an iterable string.  If it isn't formatted
            # properly, raise Error
            if (not isinstance(self.file_format, str) or
                    (self.file_format.find("{") < 0) or
                    (self.file_format.find("}") < 0)):
                estr = 'file format set to default, supplied string must be '
                estr = '{:s}iteratable [{:}]'.format(estr, self.file_format)
                raise ValueError(estr)

        # set up empty data and metadata
        # check if pandas or xarray format
        if self.pandas_format:
            self._null_data = pds.DataFrame(None)
            self._data_library = pds.DataFrame
        else:
            self._null_data = xr.Dataset(None)
            self._data_library = xr.Dataset
        # assign null data for user selected data type
        self.data = self._null_data.copy()

        # create Meta instance with appropriate labels
        self.units_label = units_label
        self.name_label = name_label
        self.notes_label = notes_label
        self.desc_label = desc_label
        self.plot_label = plot_label
        self.axis_label = axis_label
        self.scale_label = scale_label
        self.min_label = min_label
        self.max_label = max_label
        self.fill_label = fill_label
        self.meta = _meta.Meta(units_label=self.units_label,
                               name_label=self.name_label,
                               notes_label=self.notes_label,
                               desc_label=self.desc_label,
                               plot_label=self.plot_label,
                               axis_label=self.axis_label,
                               scale_label=self.scale_label,
                               min_label=self.min_label,
                               max_label=self.max_label,
                               fill_label=self.fill_label)

        # function processing class, processes data on load
        self.custom = _custom.Custom()
        # create arrays to store data around loaded day
        # enables padding across day breaks with minimal loads
        self._next_data = self._null_data.copy()
        self._next_data_track = []
        self._prev_data = self._null_data.copy()
        self._prev_data_track = []
        self._curr_data = self._null_data.copy()

        # multi file day, default set by assign_funcs
        if multi_file_day is not None:
            self.multi_file_day = multi_file_day

        # arguments for padding
        if isinstance(pad, pds.DateOffset):
            self.pad = pad
        elif isinstance(pad, dict):
            self.pad = pds.DateOffset(**pad)
        elif pad is None:
            self.pad = None
        else:
            estr = 'pad must be a dictionary or a pandas.DateOffset instance.'
            raise ValueError(estr)

        # instantiate Files class
        manual_org = False if manual_org is None else manual_org
        temporary_file_list = not temporary_file_list
        self.files = _files.Files(self, manual_org=manual_org,
                                  directory_format=self.directory_format,
                                  update_files=update_files,
                                  file_format=self.file_format,
                                  write_to_disk=temporary_file_list,
                                  ignore_empty_files=ignore_empty_files)

        # set bounds for iteration
        # self.bounds requires the Files class
        # setting (None,None) loads default bounds
        self.bounds = (None, None)
        self.date = None
        self._fid = None
        self.yr = None
        self.doy = None
        self._load_by_date = False

        # initialize orbit support
        if orbit_info is None:
            if self.orbit_info is None:
                # if default info not provided, set None as default
                orbit_info = {'index': None, 'kind': None, 'period': None}
            else:
                # default provided by instrument module
                orbit_info = self.orbit_info
        self.orbits = _orbits.Orbits(self, **orbit_info)
        self.orbit_info = orbit_info

        # Create empty placeholder for meta translation table
        # gives information about how to label metadata for netcdf export
        # if None, pysat metadata labels will be used
        self._meta_translation_table = None

        # Create a placeholder for a post-processing function to be applied
        # to the metadata dictionary before export. If None, no post-processing
        # will occur
        self._export_meta_post_processing = None

        # store kwargs, passed to load routine
        # first, check if keywords are  valid
        _check_if_keywords_supported(self._load_rtn, **kwargs)
        # get and apply default values for custom keywords
        default_keywords = _get_supported_keywords(self._load_rtn)
        # store user supplied keywords
        self.kwargs = kwargs
        # add in defaults if not already present
        for key in default_keywords.keys():
            if key not in self.kwargs:
                self.kwargs[key] = default_keywords[key]

        # run instrument init function, a basic pass function is used
        # if user doesn't supply the init function
        self._init_rtn(self)

        # store base attributes, used in particular by Meta class
        self._base_attr = dir(self)

    def __getitem__(self, key):
        """
        Convenience notation for accessing data; inst['name'] is inst.data.name

        Examples
        --------
        ::

            # By name
            inst['name']
            # By position
            inst[row_index, 'name']
            # Slicing by row
            inst[row1:row2, 'name']
            # By Date
            inst[datetime, 'name']
            # Slicing by date, inclusive
            inst[datetime1:datetime2, 'name']
            # Slicing by name and row/date
            inst[datetime1:datetime2, 'name1':'name2']

        """

        if self.pandas_format:
            if isinstance(key, str):
                return self.data[key]
            elif isinstance(key, tuple):
                try:
                    # Pass keys directly through
                    return self.data.loc[key[0], key[1]]
                except (KeyError, TypeError):
                    # TypeError for single integer
                    # KeyError for list, array, slice of integers
                    # Assume key[0] is integer (including list or slice)
                    return self.data.loc[self.data.index[key[0]], key[1]]
            else:
                try:
                    # integer based indexing
                    return self.data.iloc[key]
                except TypeError:
                    # If it's not an integer, TypeError is thrown
                    return self.data[key]
        else:
            return self.__getitem_xarray__(key)

    def __getitem_xarray__(self, key):
        """
        Convenience notation for accessing data; inst['name'] is inst.data.name

        Examples
        --------
        ::

            # By name
            inst['name']
            # By position
            inst[row_index, 'name']
            # Slicing by row
            inst[row1:row2, 'name']
            # By Date
            inst[datetime, 'name']
            # Slicing by date, inclusive
            inst[datetime1:datetime2, 'name']
            # Slicing by name and row/date
            inst[datetime1:datetime2, 'name1':'name2']

        """
        if 'Epoch' in self.data.indexes:
            epoch_name = 'Epoch'
        elif 'time' in self.data.indexes:
            epoch_name = 'time'
        else:
            return xr.Dataset(None)

        if isinstance(key, tuple):
            if len(key) == 2:
                # support slicing time, variable name
                try:
<<<<<<< HEAD
                    return self.data.isel(indexers={epoch_name: key[0]})[key[1]]
                except:
=======
                    return self.data.isel(time=key[0])[key[1]]
                except (TypeError, KeyError):
>>>>>>> 9433d8be
                    try:
                        return self.data.sel(indexers={epoch_name: key[0]})[key[1]]
                    except TypeError:  # construct dataset from names
                        return self.data[self.variables[key[1]]]
            else:
                # multidimensional indexing
                indict = {}
                for i, dim in enumerate(self[key[-1]].dims):
                    indict[dim] = key[i]

                return self.data[key[-1]][indict]
        else:
            try:
                # grab a particular variable by name
                return self.data[key]
            except (TypeError, KeyError):
                # that didn't work
                try:
                    # get all data variables but for a subset of time
                    # using integer indexing
<<<<<<< HEAD
                    return self.data.isel(indexers={epoch_name: key})
                except:
=======
                    return self.data.isel(time=key)
                except (TypeError, KeyError):
>>>>>>> 9433d8be
                    # subset of time, using label based indexing
                    return self.data.sel(indexers={epoch_name: key})

    def __setitem__(self, key, new):
        """Convenience method for adding data to instrument.

        Examples
        --------
        ::

            # Simple Assignment, default metadata assigned
            # 'long_name' = 'name'
            # 'units' = ''
            inst['name'] = newData
            # Assignment with Metadata
            inst['name'] = {'data':new_data,
                            'long_name':long_name,
                            'units':units}

        Note
        ----
        If no metadata provided and if metadata for 'name' not already stored
        then default meta information is also added,
        long_name = 'name', and units = ''.

        """

        # add data to main pandas.DataFrame, depending upon the input
        # aka slice, and a name
        if self.pandas_format:
            if isinstance(key, tuple):
                try:
                    # Pass directly through to loc
                    self.data.loc[key[0], key[1]] = new
                except (KeyError, TypeError):
                    # TypeError for single integer
                    # KeyError for list, array, slice of integers
                    # Assume key[0] is integer (including list or slice)
                    self.data.loc[self.data.index[key[0]], key[1]] = new
                self.meta[key[1]] = {}
                return
            elif not isinstance(new, dict):
                # make it a dict to simplify downstream processing
                new = {'data': new}

            # input dict must have data in 'data',
            # the rest of the keys are presumed to be metadata
            in_data = new.pop('data')
            if hasattr(in_data, '__iter__'):
                if isinstance(in_data, pds.DataFrame):
                    pass
                    # filter for elif
                elif isinstance(next(iter(in_data), None), pds.DataFrame):
                    # input is a list_like of frames
                    # this is higher order data
                    # this process ensures
                    if ('meta' not in new) and \
                            (key not in self.meta.keys_nD()):
                        # create an empty Meta instance but with variable names
                        # this will ensure the correct defaults for all
                        # subvariables.  Meta can filter out empty metadata as
                        # needed, the check above reduces the need to create
                        # Meta instances
                        ho_meta = _meta.Meta(units_label=self.units_label,
                                             name_label=self.name_label,
                                             notes_label=self.notes_label,
                                             desc_label=self.desc_label,
                                             plot_label=self.plot_label,
                                             axis_label=self.axis_label,
                                             scale_label=self.scale_label,
                                             fill_label=self.fill_label,
                                             min_label=self.min_label,
                                             max_label=self.max_label)
                        ho_meta[in_data[0].columns] = {}
                        self.meta[key] = ho_meta

            # assign data and any extra metadata
            self.data[key] = in_data
            self.meta[key] = new

        else:
            # xarray format chosen for Instrument object
            if not isinstance(new, dict):
                new = {'data': new}
            in_data = new.pop('data')

            if 'Epoch' in self.data.indexes:
                epoch_name = 'Epoch'
            elif 'time' in self.data.indexes:
                epoch_name = 'time'
            else:
                raise ValueError('Unsupported time index name, "Epoch" or "time".')

            if isinstance(key, tuple):
                # user provided more than one thing in assignment location
                # something like, index integers and a variable name
                # self[idx, 'variable'] = stuff
                # or, self[idx1, idx2, idx3, 'variable'] = stuff
                # construct dictionary of dimensions and locations for
                # xarray standards
                indict = {}
                for i, dim in enumerate(self[key[-1]].dims):
                    indict[dim] = key[i]
                try:
                    self.data[key[-1]].loc[indict] = in_data
<<<<<<< HEAD
                except:
                    indict[epoch_name] = self.index[indict[epoch_name]]
=======
                except (TypeError, KeyError):
                    indict['time'] = self.index[indict['time']]
>>>>>>> 9433d8be
                    self.data[key[-1]].loc[indict] = in_data
                self.meta[key[-1]] = new
                return
            elif isinstance(key, str):
                # assigning basic variable

                # if xarray input, take as is
                if isinstance(in_data, xr.DataArray):
                    self.data[key] = in_data

                # ok, not an xarray input
                # but if we have an iterable input, then we
                # go through here
                elif len(np.shape(in_data)) == 1:
                    # looking at a 1D input here
                    if len(in_data) == len(self.index):
                        # 1D input has the correct length for storage along
                        # 'Epoch'
                        self.data[key] = (epoch_name, in_data)
                    elif len(in_data) == 1:
                        # only provided a single number in iterable, make that
                        # the input for all times
                        self.data[key] = (epoch_name, [in_data[0]]*len(self.index))
                    elif len(in_data) == 0:
                        # provided an empty iterable
                        # make everything NaN
                        self.data[key] = (epoch_name, [np.nan]*len(self.index))
                # not an iterable input
                elif len(np.shape(in_data)) == 0:
                    # not given an iterable at all, single number
                    # make that number the input for all times
                    self.data[key] = (epoch_name, [in_data]*len(self.index))

                else:
                    # multidimensional input that is not an xarray
                    # user needs to provide what is required
                    if isinstance(in_data, tuple):
                        self.data[key] = in_data
                    else:
                        raise ValueError('Must provide dimensions for xarray' +
                                         ' multidimensional data using input' +
                                         ' tuple.')

            elif hasattr(key, '__iter__'):
                # multiple input strings (keys) are provided, but not in tuple
                # form recurse back into this function, setting each
                # input individually
                for keyname in key:
                    self.data[keyname] = in_data[keyname]

            # attach metadata
            self.meta[key] = new

    @property
    def empty(self):
        """Boolean flag reflecting lack of data.

        True if there is no Instrument data."""

        if self.pandas_format:
            return self.data.empty
        else:
            if 'time' in self.data.indexes:
                return len(self.data.indexes['time']) == 0
            elif 'Epoch' in self.data.indexes:
                return len(self.data.indexes['Epoch']) == 0
            else:
                return True

    def _empty(self, data=None):
        """Boolean flag reflecting lack of data.

        True if there is no Instrument data."""

        if data is None:
            data = self.data
        if self.pandas_format:
            return data.empty
        else:
            if 'time' in data.indexes:
                return len(data.indexes['time']) == 0
            elif 'Epoch' in data.indexes:
                return len(data.indexes['Epoch']) == 0
            else:
                return True

    @property
    def date(self):
        """Date for loaded data."""
        return self._date

    @date.setter
    def date(self, new):
        """Date for loaded data."""
        self._date = self._filter_datetime_input(new)

    @property
    def index(self):
        """Returns time index of loaded data."""
        return self._index()

    def _index(self, data=None):
        """Returns time index of loaded data."""
        if data is None:
            data = self.data

        if self.pandas_format:
            return data.index
        else:
            if 'time' in data.indexes:
                return data.indexes['time']
            elif 'Epoch' in data.indexes:
                return data.indexes['Epoch']
            else:
                return pds.Index([])

    @property
    def variables(self):
        """Returns list of variables within loaded data."""

        if self.pandas_format:
            return self.data.columns
        else:
            return list(self.data.variables.keys())

    def copy(self):
        """Deep copy of the entire Instrument object."""

        return copy.deepcopy(self)

    def concat_data(self, data, *args, **kwargs):
        """Concats data1 and data2 for xarray or pandas as needed

        Parameters
        ----------
        data : pandas or xarray
           Data to be appended to data already within the Instrument object

        Returns
        -------
        void
            Instrument.data modified in place.

        Notes
        -----
        For pandas, sort=False is passed along to the underlying
        pandas.concat method. If sort is supplied as a keyword, the
        user provided value is used instead.

        For xarray, dim='Epoch' is passed along to xarray.concat
        except if the user includes a value for dim as a
        keyword argument.

        """

        if self.pandas_format:
            if 'sort' in kwargs:
                sort = kwargs['sort']
                _ = kwargs.pop('sort')
            else:
                sort = False
            return pds.concat(data, sort=sort, *args, **kwargs)
        else:
            if 'dim' in kwargs:
                dim = kwargs['dim']
                _ = kwargs.pop('dim')
            else:
                dim = self.index.name
            return xr.concat(data, dim=dim, *args, **kwargs)

    def _pass_func(*args, **kwargs):
        pass

    def _assign_funcs(self, by_name=False, inst_module=None):
        """Assign all external science instrument methods to Instrument object.
        """
        import importlib
        # set defaults
        self._list_rtn = self._pass_func
        self._load_rtn = self._pass_func
        self._default_rtn = self._pass_func
        self._clean_rtn = self._pass_func
        self._init_rtn = self._pass_func
        self._download_rtn = self._pass_func
        self._list_remote_rtn = self._pass_func
        # default params
        self.directory_format = None
        self.file_format = None
        self.multi_file_day = False
        self.orbit_info = None
        self.pandas_format = True

        if by_name:
            # look for code with filename name, any errors passed up
            # start with local areas
            import_success = False
            try:
                inst = \
                    importlib.import_module(''.join(('.', self.platform, '_',
                                                     self.name)),
                                            package='pysat.instruments')
                import_success = True
            except ImportError:
                # iterate through user set modules
                for mod in user_modules:
                    # get my.package.name from my.package.name.platform_name
                    try:
                        inst = importlib.import_module(mod)
                        if ((inst.platform == self.platform) & (inst.name == self.name)):
                            import_success = True
                            # done!
                            break
                    except ImportError:
                        pass
                if not import_success:
                    raise ImportError(
                        "Could not find a registered module for {} {}\nAvailable modules:{}".format(
                            self.platform, self.name, user_modules))
        elif inst_module is not None:
            # user supplied an object with relevant instrument routines
            inst = inst_module
        else:
            # no module or name info, default pass functions assigned
            return

        try:
            self._load_rtn = inst.load
            self._list_rtn = inst.list_files
            self._download_rtn = inst.download
        except AttributeError as err:
            estr = 'A load, file_list, and download routine are required for '
            raise AttributeError("\n".join((str(err),
                                            '{:s}every instrument.'.format(estr))))
        try:
            self._default_rtn = inst.default
        except AttributeError:
            pass
        try:
            self._init_rtn = inst.init
        except AttributeError:
            pass
        try:
            self._clean_rtn = inst.clean
        except AttributeError:
            pass
        try:
            self._list_remote_rtn = inst.list_remote_files
        except AttributeError:
            pass

        # look for instrument default parameters
        try:
            self.directory_format = inst.directory_format
        except AttributeError:
            pass
        try:
            self.multi_file_day = inst.multi_file_day
        except AttributeError:
            pass
        try:
            self.orbit_info = inst.orbit_info
        except AttributeError:
            pass
        try:
            self.pandas_format = inst.pandas_format
        except AttributeError:
            pass

        # Check for download flags for tests
        try:
            # Used for instruments without download access
            # Assume we test download routines regardless of env unless
            # specified otherwise
            self._test_download = \
                inst._test_download[self.sat_id][self.tag]
        except (AttributeError, KeyError):
            # Either flags are not specified, or this combo is not
            self._test_download = True
        try:
            # Used for tests which require FTP access
            # Assume we test download routines on travis unless specified
            # otherwise
            self._test_download_travis = \
                inst._test_download_travis[self.sat_id][self.tag]
        except (AttributeError, KeyError):
            # Either flags are not specified, or this combo is not
            self._test_download_travis = True
        try:
            # Used for tests which require password access
            # Assume password not required unless specified otherwise
            self._password_req = \
                inst._password_req[self.sat_id][self.tag]
        except (AttributeError, KeyError):
            # Either flags are not specified, or this combo is not
            self._password_req = False

    def __str__(self):

        output_str = '\npysat Instrument object\n'
        output_str += '-----------------------\n'
        output_str += 'Platform: ' + self.platform + '\n'
        output_str += 'Name: ' + self.name + '\n'
        output_str += 'Tag: ' + self.tag + '\n'
        output_str += 'Satellite id: ' + self.sat_id + '\n'

        output_str += '\nData Processing\n'
        output_str += '---------------\n'
        output_str += 'Cleaning Level: ' + self.clean_level + '\n'
        output_str += 'Data Padding: ' + self.pad.__repr__() + '\n'
        output_str += 'Keyword Arguments Passed to load(): '
        output_str += self.kwargs.__repr__() + '\nCustom Functions : \n'
        if len(self.custom._functions) > 0:
            for func in self.custom._functions:
                output_str += '    ' + func.__repr__() + '\n'
        else:
            output_str += '    ' + 'No functions applied.\n'

        output_str += '\nOrbit Settings' + '\n'
        output_str += '--------------' + '\n'
        if self.orbits.orbit_index is None:
            output_str += 'Orbit properties not set.\n'
        else:
            output_str += 'Orbit Kind: ' + self.orbit_info['kind'] + '\n'
            output_str += 'Orbit Index: ' + self.orbit_info['index'] + '\n'
            output_str += 'Orbit Period: '
            output_str += self.orbit_info['period'].__str__() + '\n'
            output_str += 'Number of Orbits: {:d}\n'.format(self.orbits.num)
            output_str += 'Loaded Orbit Number: '
            if self.orbits.current is not None:
                output_str += '{:d}\n'.format(self.orbits.current)
            else:
                output_str += 'None\n'

        output_str += '\nLocal File Statistics' + '\n'
        output_str += '---------------------' + '\n'
        output_str += 'Number of files: ' + str(len(self.files.files)) + '\n'

        if len(self.files.files) > 0:
            output_str += 'Date Range: '
            output_str += self.files.files.index[0].strftime('%d %B %Y')
            output_str += ' --- '
            output_str += self.files.files.index[-1].strftime('%d %B %Y')

        output_str += '\n\nLoaded Data Statistics'+'\n'
        output_str += '----------------------'+'\n'
        if not self.empty:
            # if self._fid is not None:
            #     output_str += 'Filename: ' +
            output_str += 'Date: ' + self.date.strftime('%d %B %Y') + '\n'
            output_str += 'DOY: {:03d}'.format(self.doy) + '\n'
            output_str += 'Time range: '
            output_str += self.index[0].strftime('%d %B %Y %H:%M:%S')
            output_str += ' --- '
            output_str += self.index[-1].strftime('%d %B %Y %H:%M:%S')+'\n'
            output_str += 'Number of Times: ' + str(len(self.index)) + '\n'
            output_str += 'Number of variables: ' + str(len(self.variables))

            output_str += '\n\nVariable Names:'+'\n'
            num = len(self.variables)//3
            for i in np.arange(num):
                output_str += self.variables[3 * i].ljust(30)
                output_str += self.variables[3 * i + 1].ljust(30)
                output_str += self.variables[3 * i + 2].ljust(30)+'\n'
            for i in np.arange(len(self.variables) - 3 * num):
                output_str += self.variables[i+3*num].ljust(30)
            output_str += '\n'
        else:
            output_str += 'No loaded data.'+'\n'
        output_str += '\n'

        return output_str

    def _filter_datetime_input(self, date):
        """
        Returns datetime that only includes year, month, and day.

        Parameters
        ----------
        date : datetime (array_like or single input)

        Returns
        -------
        datetime (or list of datetimes)
            Only includes year, month, and day from original input

        """

        if date is None:
            return date
        else:
            if hasattr(date, '__iter__'):
                return [dt.datetime(da.year, da.month, da.day) for da in date]
            else:
                return dt.datetime(date.year, date.month, date.day)

    def today(self):
        """Returns today's date, with no hour, minute, second, etc.

        Parameters
        ----------
        None

        Returns
        -------
        datetime
            Today's date

        """

        return self._filter_datetime_input(dt.datetime.today())

    def tomorrow(self):
        """Returns tomorrow's date, with no hour, minute, second, etc.

        Parameters
        ----------
        None

        Returns
        -------
        datetime
            Tomorrow's date

        """

        return self.today() + pds.DateOffset(days=1)

    def yesterday(self):
        """Returns yesterday's date, with no hour, minute, second, etc.

        Parameters
        ----------
        None

        Returns
        -------
        datetime
            Yesterday's date

        """

        return self.today() - pds.DateOffset(days=1)

    def _load_data(self, date=None, fid=None):
        """
        Load data for an instrument on given date or fid, dependng upon input.

        Parameters
        ----------
        date : (dt.datetime.date object or NoneType)
            file date
        fid : (int or NoneType)
            filename index value

        Returns
        --------
        data : (pds.DataFrame or xr.Dataset)
            pysat data
        meta : (pysat.Meta)
            pysat meta data
        """

        date = self._filter_datetime_input(date)
        if fid is not None:
            # get filename based off of index value
            fname = self.files[fid:fid+1]
        elif date is not None:
            fname = self.files[date:date+pds.DateOffset(days=1)]
        else:
            raise ValueError('Must supply either a date or file id number.')

        if len(fname) > 0:
            load_fname = [os.path.join(self.files.data_path, f) for f in fname]
            try:
                data, mdata = self._load_rtn(load_fname, tag=self.tag,
                                             sat_id=self.sat_id, **self.kwargs)
                # ensure units and name are named consistently in new Meta
                # object as specified by user upon Instrument instantiation
                mdata.accept_default_labels(self)
                bad_datetime = False
            except pds.errors.OutOfBoundsDatetime:
                bad_datetime = True
                data = self._null_data.copy()
                mdata = _meta.Meta(units_label=self.units_label,
                                   name_label=self.name_label,
                                   notes_label=self.notes_label,
                                   desc_label=self.desc_label,
                                   plot_label=self.plot_label,
                                   axis_label=self.axis_label,
                                   scale_label=self.scale_label,
                                   min_label=self.min_label,
                                   max_label=self.max_label,
                                   fill_label=self.fill_label)

        else:
            bad_datetime = False
            data = self._null_data.copy()
            mdata = _meta.Meta(units_label=self.units_label,
                               name_label=self.name_label,
                               notes_label=self.notes_label,
                               desc_label=self.desc_label,
                               plot_label=self.plot_label,
                               axis_label=self.axis_label,
                               scale_label=self.scale_label,
                               min_label=self.min_label,
                               max_label=self.max_label,
                               fill_label=self.fill_label)

        output_str = '{platform} {name} {tag} {sat_id}'
        output_str = output_str.format(platform=self.platform,
                                       name=self.name, tag=self.tag,
                                       sat_id=self.sat_id)
        # check that data and metadata are the data types we expect
        if not isinstance(data, self._data_library):
            raise TypeError(' '.join(('Data returned by instrument load',
                            'routine must be a', self._data_library)))
        if not isinstance(mdata, _meta.Meta):
            raise TypeError('Metadata returned must be a pysat.Meta object')

        # let user know if data was returned or not
        ind = data.index if self.pandas_format else data.indexes
        if len(ind) > 0:
            if date is not None:
                output_str = ' '.join(('Returning', output_str, 'data for',
                                       date.strftime('%d %B %Y')))
            else:
                if len(fname) == 1:
                    # this check was zero
                    output_str = ' '.join(('Returning', output_str,
                                           'data from', fname[0]))
                else:
                    output_str = ' '.join(('Returning', output_str,
                                           'data from', fname[0], '::',
                                           fname[-1]))
        else:
            # no data signal
            if date is not None:
                if bad_datetime:
                    output_str = ' '.join(('Bad datetime for', output_str,
                                           date.strftime('%d %B %Y')))
                else:
                    output_str = ' '.join(('No', output_str, 'data for',
                                           date.strftime('%d %B %Y')))
            else:
                if len(fname) == 1:
                    output_str = ' '.join(('No', output_str, 'data for',
                                           fname[0]))
                elif len(fname) == 0:
                    output_str = ' '.join(('No', output_str, 'valid',
                                           'filenames found'))
                else:
                    output_str = ' '.join(('No', output_str, 'data for',
                                           fname[0], '::',
                                           fname[-1]))

        # remove extra spaces, if any
        output_str = " ".join(output_str.split())
        logger.info(output_str)
        return data, mdata

    def _load_next(self):
        """Load the next days data (or file) without incrementing the date.
        Repeated calls will not advance date/file and will produce the same
        data.

        Uses info stored in object to either increment the date,
        or the file. Looks for self._load_by_date flag.

        """
        if self._load_by_date:
            next_date = self.date + pds.DateOffset(days=1)
            return self._load_data(date=next_date)
        else:
            return self._load_data(fid=self._fid+1)

    def _load_prev(self):
        """Load the next days data (or file) without decrementing the date.
        Repeated calls will not decrement date/file and will produce the same
        data

        Uses info stored in object to either decrement the date,
        or the file. Looks for self._load_by_date flag.

        """

        if self._load_by_date:
            prev_date = self.date - pds.DateOffset(days=1)
            return self._load_data(date=prev_date)
        else:
            return self._load_data(fid=self._fid-1)

    def _set_load_parameters(self, date=None, fid=None):
        # filter supplied data so that it is only year, month, and day
        # and then store as part of instrument object
        # filtering instrinsic to assignment
        self.date = date
        self._fid = fid

        if date is not None:
            year, doy = utils.time.getyrdoy(date)
            self.yr = year
            self.doy = doy
            self._load_by_date = True
        else:
            self.yr = None
            self.doy = None
            self._load_by_date = False

    def load(self, yr=None, doy=None, date=None, fname=None, fid=None,
             verifyPad=False):
        """Load instrument data into Instrument object .data.

        Parameters
        ----------
        yr : integer
            year for desired data
        doy : integer
            day of year
        date : datetime object
            date to load
        fname : 'string'
            filename to be loaded
        verifyPad : boolean
            if True, padding data not removed (debug purposes)

        Returns
        --------
        Void.  Data is added to self.data

        Note
        ----
        Loads data for a chosen instrument into .data. Any functions chosen
        by the user and added to the custom processing queue (.custom.attach)
        are automatically applied to the data before it is available to
        user in .data.

        """
        # set options used by loading routine based upon user input
        if date is not None:
            # ensure date portion from user is only year, month, day
            self._set_load_parameters(date=date,
                                      fid=None)
            # increment
            inc = pds.DateOffset(days=1)
            curr = self._filter_datetime_input(date)
        elif (yr is not None) & (doy is not None):
            date = dt.datetime(yr, 1, 1) + pds.DateOffset(days=(doy-1))
            self._set_load_parameters(date=date, fid=None)
            # increment
            inc = pds.DateOffset(days=1)
            curr = self.date
        elif fname is not None:
            # date will have to be set later by looking at the data
            self._set_load_parameters(date=None,
                                      fid=self.files.get_index(fname))
            # increment one file at a time
            inc = 1
            curr = self._fid.copy()
        elif fid is not None:
            self._set_load_parameters(date=None, fid=fid)
            # increment one file at a time
            inc = 1
            curr = fid
        else:
            estr = 'Must supply a yr,doy pair, or datetime object, or filename'
            estr = '{:s} to load data from.'.format(estr)
            raise TypeError(estr)

        self.orbits._reset()
        # if pad  or multi_file_day is true, need to have a three day/file load
        loop_pad = self.pad if self.pad is not None \
            else pds.DateOffset(seconds=0)
        if (self.pad is not None) | self.multi_file_day:
            if self._empty(self._next_data) & self._empty(self._prev_data):
                # data has not already been loaded for previous and next days
                # load data for all three
                logger.info('Initializing three day/file window')
                # using current date or fid
                self._prev_data, self._prev_meta = self._load_prev()
                self._curr_data, self._curr_meta = \
                    self._load_data(date=self.date, fid=self._fid)
                self._next_data, self._next_meta = self._load_next()
            else:
                # moving forward in time
                if self._next_data_track == curr:
                    del self._prev_data
                    self._prev_data = self._curr_data
                    self._prev_meta = self._curr_meta
                    self._curr_data = self._next_data
                    self._curr_meta = self._next_meta
                    self._next_data, self._next_meta = self._load_next()
                # moving backward in time
                elif self._prev_data_track == curr:
                    del self._next_data
                    self._next_data = self._curr_data
                    self._next_meta = self._curr_meta
                    self._curr_data = self._prev_data
                    self._curr_meta = self._prev_meta
                    self._prev_data, self._prev_meta = self._load_prev()
                # jumped in time/or switched from filebased to date based
                # access
                else:
                    del self._prev_data
                    del self._curr_data
                    del self._next_data
                    self._prev_data, self._prev_meta = self._load_prev()
                    self._curr_data, self._curr_meta = \
                        self._load_data(date=self.date, fid=self._fid)
                    self._next_data, self._next_meta = self._load_next()

            # make sure datetime indices for all data is monotonic
            if not self._index(self._prev_data).is_monotonic_increasing:
                self._prev_data.sort_index(inplace=True)
            if not self._index(self._curr_data).is_monotonic_increasing:
                self._curr_data.sort_index(inplace=True)
            if not self._index(self._next_data).is_monotonic_increasing:
                self._next_data.sort_index(inplace=True)

            # make tracking indexes consistent with new loads
            self._next_data_track = curr + inc
            self._prev_data_track = curr - inc
            # attach data to object
            if not self._empty(self._curr_data):
                self.data = self._curr_data.copy()
                self.meta = self._curr_meta.copy()
            else:
                self.data = self._null_data.copy()
                # line below removed as it would delete previous meta, if any
                # if you end a seasonal analysis with a day with no data, then
                # no meta: self.meta = _meta.Meta()

            # multi file days can extend past a single day, only want data from
            # specific date if loading by day
            # set up times for the possible data padding coming up
            if self._load_by_date:
                first_time = self.date
                first_pad = self.date - loop_pad
                last_time = self.date + pds.DateOffset(days=1)
                last_pad = self.date + pds.DateOffset(days=1) + loop_pad
                want_last_pad = False
            # loading by file, can't be a multi_file-day flag situation
            elif (not self._load_by_date) and (not self.multi_file_day):
                first_time = self._index(self._curr_data)[0]
                first_pad = first_time - loop_pad
                last_time = self._index(self._curr_data)[-1]
                last_pad = last_time + loop_pad
                want_last_pad = True
            else:
                raise ValueError("multi_file_day and loading by date are " +
                                 "effectively equivalent.  Can't have " +
                                 "multi_file_day and load by file.")

            # pad data based upon passed parameter
            if (not self._empty(self._prev_data)) & (not self.empty):
                stored_data = self.data  # .copy()
                temp_time = copy.deepcopy(self.index[0])
                # pad data using access mechanisms that works
                # for both pandas and xarray
                self.data = self._prev_data.copy()
                # __getitem__ used below to get data
                # from instrument object. Details
                # for handling pandas and xarray are different
                # and handled by __getitem__
                self.data = self[first_pad:temp_time]
                if not self.empty:
                    if (self.index[-1] == temp_time):
                        self.data = self[:-1]
                    self.data = self.concat_data([self.data, stored_data])
                else:
                    self.data = stored_data

            if (not self._empty(self._next_data)) & (not self.empty):
                stored_data = self.data  # .copy()
                temp_time = copy.deepcopy(self.index[-1])
                # pad data using access mechanisms that work
                # for both pandas and xarray
                self.data = self._next_data.copy()
                self.data = self[temp_time:last_pad]
                if not self.empty:
                    if (self.index[0] == temp_time):
                        self.data = self[1:]
                    self.data = self.concat_data([stored_data, self.data])
                else:
                    self.data = stored_data

            self.data = self[first_pad:last_pad]
            # want exclusive end slicing behavior from above
            if not self.empty:
                if (self.index[-1] == last_pad) & (not want_last_pad):
                    self.data = self[:-1]

        # if self.pad is False, load single day
        else:
            self.data, meta = self._load_data(date=self.date, fid=self._fid)
            if not self.empty:
                self.meta = meta

        # check if load routine actually returns meta
        if self.meta.data.empty:
            self.meta[self.variables] = {self.name_label: self.variables,
                                         self.units_label: [''] *
                                         len(self.variables)}

        # if loading by file set the yr, doy, and date
        if not self._load_by_date:
            if self.pad is not None:
                temp = first_time
            else:
                temp = self.index[0]
            self.date = dt.datetime(temp.year, temp.month, temp.day)
            self.yr, self.doy = utils.time.getyrdoy(self.date)

        # ensure data is unique and monotonic
        # check occurs after all the data padding loads, or individual load
        # thus it can potentially check issues with padding or with raw data
        if not (self.index.is_monotonic_increasing and self.index.is_unique):
            message = ''
            if not self.index.is_unique:
                message = ' '.join((message, 'Loaded data is not unique.'))
            if not self.index.is_monotonic_increasing:
                message = ' '.join((message, 'Loaded data is not',
                                   'monotonically increasing. '))
            if self.strict_time_flag:
                raise ValueError(' '.join((message, 'To continue to use data,'
                                           'set inst.strict_time_flag=False',
                                           'before loading data')))
            else:
                warnings.warn(message, stacklevel=2)

        # apply default instrument routine, if data present
        if not self.empty:
            self._default_rtn(self)

        # clean data, if data is present and cleaning requested
        if (not self.empty) & (self.clean_level != 'none'):
            self._clean_rtn(self)

        # apply custom functions via the nanokernel in self.custom
        if not self.empty:
            self.custom._apply_all(self)

        # remove the excess data padding, if any applied
        if (self.pad is not None) & (not self.empty) & (not verifyPad):
            self.data = self[first_time: last_time]
            if not self.empty:
                if (self.index[-1] == last_time) & (not want_last_pad):
                    self.data = self[:-1]

        # transfer any extra attributes in meta to the Instrument object
        self.meta.transfer_attributes_to_instrument(self)
        self.meta.mutable = False
        sys.stdout.flush()
        return

    def remote_file_list(self, start=None, stop=None):
        """List remote files for chosen instrument.  Default behaviour is
        to return all files.  User may additionally specify a given year,
        year/month, or year/month/day combination to return a subset of
        available files.

        Keywords
        --------
        start : (dt.datetime or NoneType)
            Starting time for file list. A None value will start with the first
            file found.
            (default=None)
        stop : (dt.datetime or NoneType)
            Ending time for the file list.  A None value will stop with the last
            file found.
            (default=None)

        Returns
        -------
        Series
            pandas Series of filenames indexed by date and time

        """

        return self._list_remote_rtn(self.tag, self.sat_id,
                                     start=start, stop=stop)

    def remote_date_range(self, start=None, stop=None):
        """Returns fist and last date for remote data.  Default behaviour is
        to search all files.  User may additionally specify a given year,
        year/month, or year/month/day combination to return a subset of
        available files.

        Keywords
        --------
        start : (dt.datetime or NoneType)
            Starting time for file list. A None value will start with the first
            file found.
            (default=None)
        stop : (dt.datetime or NoneType)
            Ending time for the file list.  A None value will stop with the last
            file found.
            (default=None)

        Returns
        -------
        List
            First and last datetimes obtained from remote_file_list

        """

        files = self.remote_file_list(start=start, stop=stop)
        return [files.index[0], files.index[-1]]

    def download_updated_files(self, user=None, password=None, **kwargs):
        """Grabs a list of remote files, compares to local, then downloads new
        files.

        Parameters
        ----------
        user : string
            username, if required by instrument data archive
        password : string
            password, if required by instrument data archive
        **kwargs : dict
            Dictionary of keywords that may be options for specific instruments

        Note
        ----
        Data will be downloaded to pysat_data_dir/patform/name/tag

        If Instrument bounds are set to defaults they are updated
        after files are downloaded.

        """

        # get list of remote files
        remote_files = self.remote_file_list()
        if remote_files.empty:
            logger.warning('No remote files found. Unable to download latest data.')
            return

        # get current list of local files
        self.files.refresh()
        local_files = self.files.files
        # compare local and remote files

        # first look for dates that are in remote but not in local
        new_dates = []
        for date in remote_files.index:
            if date not in local_files:
                new_dates.append(date)

        # now compare filenames between common dates as it may
        # be a new version or revision
        # this will have a problem with filenames that are
        # faking daily data from monthly
        for date in local_files.index:
            if date in remote_files.index:
                if remote_files[date] != local_files[date]:
                    new_dates.append(date)
        logger.info('Found {} files that are new or updated.'.format(len(new_dates)))
        # download date for dates in new_dates (also includes new names)
        self.download(user=user, password=password, date_array=new_dates,
                      **kwargs)

    def download(self, start=None, stop=None, freq='D', user=None,
                 password=None, date_array=None, **kwargs):
        """Download data for given Instrument object from start to stop.

        Parameters
        ----------
        start : pandas.datetime (yesterday)
            start date to download data
        stop : pandas.datetime (tomorrow)
            stop date to download data
        freq : string
            Stepsize between dates for season, 'D' for daily, 'M' monthly
            (see pandas)
        user : string
            username, if required by instrument data archive
        password : string
            password, if required by instrument data archive
        date_array : list-like
            Sequence of dates to download date for. Takes precendence over
            start and stop inputs
        **kwargs : dict
            Dictionary of keywords that may be options for specific instruments

        Note
        ----
        Data will be downloaded to pysat_data_dir/patform/name/tag

        If Instrument bounds are set to defaults they are updated
        after files are downloaded.

        """
        import errno
        # make sure directories are there, otherwise create them
        try:
            os.makedirs(self.files.data_path)
        except OSError as e:
            if e.errno != errno.EEXIST:
                raise

        if ((start is None) or (stop is None)) and (date_array is None):
            # defaults for downloads are set here rather than
            # in the method signature since method defaults are
            # only set once! If an Instrument object persists
            # longer than a day then the download defaults would
            # no longer be correct. Dates are always correct in this
            # setup.
            logger.info(''.join(['Downloading the most recent data by ',
                                 'default (yesterday through tomorrow).']))
            start = self.yesterday()
            stop = self.tomorrow()
        logger.info('Downloading data to: {}'.format(self.files.data_path))

        if date_array is None:
            # create range of dates to download data for
            # make sure dates are whole days
            start = self._filter_datetime_input(start)
            stop = self._filter_datetime_input(stop)
            date_array = utils.time.create_date_range(start, stop, freq=freq)

        if user is None:
            self._download_rtn(date_array,
                               tag=self.tag,
                               sat_id=self.sat_id,
                               data_path=self.files.data_path,
                               **kwargs)
        else:
            self._download_rtn(date_array,
                               tag=self.tag,
                               sat_id=self.sat_id,
                               data_path=self.files.data_path,
                               user=user,
                               password=password, **kwargs)
        # get current file date range
        first_date = self.files.start_date
        last_date = self.files.stop_date

        logger.info('Updating pysat file list')
        self.files.refresh()

        # if instrument object has default bounds, update them
        if len(self.bounds[0]) == 1:
            if(self.bounds[0][0] == first_date and
               self.bounds[1][0] == last_date):
                logger.info('Updating instrument object bounds.')
                self.bounds = None

    @property
    def bounds(self):
        """Boundaries for iterating over instrument object by date or file.

        Parameters
        ----------
        start : datetime object, filename, or None (default)
            start of iteration, if None uses first data date.
            list-like collection also accepted
        end :  datetime object, filename, or None (default)
            end of iteration, inclusive. If None uses last data date.
            list-like collection also accepted

        Note
        ----
        Both start and stop must be the same type (date, or filename) or None.
        Only the year, month, and day are used for date inputs.

        Examples
        --------
        ::

            inst = pysat.Instrument(platform=platform,
                                    name=name,
                                    tag=tag)
            start = dt.datetime(2009,1,1)
            stop = dt.datetime(2009,1,31)
            inst.bounds = (start,stop)

            start2 = pysat.datetetime(2010,1,1)
            stop2 = dt.datetime(2010,2,14)
            inst.bounds = ([start, start2], [stop, stop2])

        """
        return self._iter_start, self._iter_stop

    @bounds.setter
    def bounds(self, value=None):
        if value is None:
            value = (None, None)
        if len(value) < 2:
            raise ValueError('Must supply both a start and end date/file' +
                             'Supply None if you want the first/last possible')

        start = value[0]
        end = value[1]
        # get the frequency, or step size, of season
        if len(value) == 3:
            step = value[2]
        else:
            # default to daily
            step = 'D'

        if (start is None) and (end is None):
            # set default
            self._iter_start = [self.files.start_date]
            self._iter_stop = [self.files.stop_date]
            self._iter_type = 'date'
            if self._iter_start[0] is not None:
                # check here in case Instrument is initialized with no input
                self._iter_list = \
                    utils.time.create_date_range(self._iter_start,
                                                 self._iter_stop,
                                                 freq=step)

        elif((hasattr(start, '__iter__') and not isinstance(start, str)) and
             (hasattr(end, '__iter__') and not isinstance(end, str))):
            base = type(start[0])
            for s, t in zip(start, end):
                if (type(s) != type(t)) or (type(s) != base):
                    raise ValueError(' '.join(('Start and end items must all',
                                               'be of the same type')))
            if isinstance(start[0], str):
                self._iter_type = 'file'
                self._iter_list = self.files.get_file_array(start, end)
            elif isinstance(start[0], dt.datetime):
                self._iter_type = 'date'
                start = self._filter_datetime_input(start)
                end = self._filter_datetime_input(end)
                self._iter_list = utils.time.create_date_range(start, end,
                                                               freq=step)
            else:
                raise ValueError('Input is not a known type, string or ' +
                                 'datetime')
            self._iter_start = start
            self._iter_stop = end

        elif((hasattr(start, '__iter__') and not isinstance(start, str)) or
             (hasattr(end, '__iter__') and not isinstance(end, str))):
            raise ValueError('Both start and end must be iterable if one ' +
                             'bound is iterable')

        elif isinstance(start, str) or isinstance(end, str):
            if isinstance(start, dt.datetime) or \
                    isinstance(end, dt.datetime):
                raise ValueError('Not allowed to mix file and date bounds')
            if start is None:
                start = self.files[0]
            if end is None:
                end = self.files.files[-1]
            self._iter_start = [start]
            self._iter_stop = [end]
            self._iter_list = self.files.get_file_array(self._iter_start,
                                                        self._iter_stop)
            self._iter_type = 'file'

        elif isinstance(start, dt.datetime) or isinstance(end, dt.datetime):
            if start is None:
                start = self.files.start_date
            if end is None:
                end = self.files.stop_date
            self._iter_start = [self._filter_datetime_input(start)]
            self._iter_stop = [self._filter_datetime_input(end)]
            self._iter_list = utils.time.create_date_range(self._iter_start,
                                                           self._iter_stop,
                                                           freq=step)
            self._iter_type = 'date'
        else:
            raise ValueError(''.join(('Provided an invalid combination of',
                                      ' bounds. if specifying by file, both',
                                      ' bounds must be by file. Other ',
                                      'combinations of datetime objects ',
                                      'and None are allowed.')))

    def __iter__(self):
        """Iterates instrument object by loading subsequent days or files.

        Note
        ----
        Limits of iteration, and iteration type (date/file)
        set by `bounds` attribute.

        Default bounds are the first and last dates from files on local system.

        Examples
        --------
        ::

            inst = pysat.Instrument(platform=platform,
                                    name=name,
                                    tag=tag)
            start = dt.datetime(2009,1,1)
            stop = dt.datetime(2009,1,31)
            inst.bounds = (start,stop)
            for inst in inst:
                print('Another day loaded', inst.date)

        """

        if self._iter_type == 'file':
            for fname in self._iter_list:
                self.load(fname=fname)
                yield self

        elif self._iter_type == 'date':
            for date in self._iter_list:
                self.load(date=date)
                yield self

    def next(self, verifyPad=False):
        """Manually iterate through the data loaded in Instrument object.

        Bounds of iteration and iteration type (day/file) are set by
        `bounds` attribute.

        Note
        ----
        If there were no previous calls to load then the
        first day(default)/file will be loaded.

        """

        if self._iter_type == 'date':
            if self.date is not None:
                idx, = np.where(self._iter_list == self.date)
                if (len(idx) == 0):
                    raise StopIteration(''.join(('File list is empty. ',
                                                 'Nothing to be done.')))
                elif idx[-1] + 1 >= len(self._iter_list):
                    raise StopIteration('Outside the set date boundaries.')
                else:
                    idx += 1
                    self.load(date=self._iter_list[idx[0]],
                              verifyPad=verifyPad)
            else:
                self.load(date=self._iter_list[0], verifyPad=verifyPad)

        elif self._iter_type == 'file':
            if self._fid is not None:
                first = self.files.get_index(self._iter_list[0])
                last = self.files.get_index(self._iter_list[-1])
                if (self._fid < first) | (self._fid+1 > last):
                    raise StopIteration('Outside the set file boundaries.')
                else:
                    self.load(fname=self._iter_list[self._fid + 1 - first],
                              verifyPad=verifyPad)
            else:
                self.load(fname=self._iter_list[0], verifyPad=verifyPad)

    def prev(self, verifyPad=False):
        """Manually iterate backwards through the data in Instrument object.

        Bounds of iteration and iteration type (day/file)
        are set by `bounds` attribute.

        Note
        ----
        If there were no previous calls to load then the
        first day(default)/file will be loaded.

        """

        if self._iter_type == 'date':
            if self.date is not None:
                idx, = np.where(self._iter_list == self.date)
                if len(idx) == 0:
                    raise StopIteration(''.join(('File list is empty. ',
                                                 'Nothing to be done.')))
                elif idx[0] == 0:
                    raise StopIteration('Outside the set date boundaries.')
                else:
                    idx -= 1
                    self.load(date=self._iter_list[idx[0]],
                              verifyPad=verifyPad)
            else:
                self.load(date=self._iter_list[-1], verifyPad=verifyPad)

        elif self._iter_type == 'file':
            if self._fid is not None:
                first = self.files.get_index(self._iter_list[0])
                last = self.files.get_index(self._iter_list[-1])
                if (self._fid-1 < first) | (self._fid > last):
                    raise StopIteration('Outside the set file boundaries.')
                else:
                    self.load(fname=self._iter_list[self._fid-1-first],
                              verifyPad=verifyPad)
            else:
                self.load(fname=self._iter_list[-1], verifyPad=verifyPad)

    def _get_var_type_code(self, coltype):
        '''Determines the two-character type code for a given variable type

        Parameters
        ----------
        coltype : type or np.dtype
            The type of the variable

        Returns
        -------
        str
            The variable type code for the given type'''

        if type(coltype) is np.dtype:
            var_type = coltype.kind + str(coltype.itemsize)
            return var_type
        else:
            if coltype is np.int64:
                return 'i8'
            elif coltype is np.int32:
                return 'i4'
            elif coltype is np.int16:
                return 'i2'
            elif coltype is np.int8:
                return 'i1'
            elif coltype is np.uint64:
                return 'u8'
            elif coltype is np.uint32:
                return 'u4'
            elif coltype is np.uint16:
                return 'u2'
            elif coltype is np.uint8:
                return 'u1'
            elif coltype is np.float64:
                return 'f8'
            elif coltype is np.float32:
                return 'f4'
            elif issubclass(coltype, str):
                return 'S1'
            else:
                raise TypeError('Unknown Variable Type' + str(coltype))

    def _get_data_info(self, data, file_format):
        """Support file writing by determining data type and other options

        Parameters
        ----------
        data : pandas object
            Data to be written
        file_format : str
            String indicating netCDF3 or netCDF4

        Returns
        -------
        data_flag, datetime_flag, old_format
        """
        # get type of data
        data_type = data.dtype
        # check if older file_format
        # if file_format[:7] == 'NETCDF3':
        if file_format != 'NETCDF4':
            old_format = True
        else:
            old_format = False
        # check for object type
        if data_type != np.dtype('O'):
            # simple data, not an object

            # no 64bit ints in netCDF3
            if (data_type == np.int64) & old_format:
                data = data.astype(np.int32)
                data_type = np.int32

            if data_type == np.dtype('<M8[ns]'):
                if not old_format:
                    data_type = np.int64
                else:
                    data_type = np.float
                datetime_flag = True
            else:
                datetime_flag = False
        else:
            # dealing with a more complicated object
            # iterate over elements until we hit something that is something,
            # and not NaN
            data_type = type(data.iloc[0])
            for i in np.arange(len(data)):
                if len(data.iloc[i]) > 0:
                    data_type = type(data.iloc[i])
                    if not isinstance(data_type, np.float):
                        break
            datetime_flag = False

        return data, data_type, datetime_flag

    def _filter_netcdf4_metadata(self, mdata_dict, coltype, remove=False,
                                 export_nan=None):
        """Filter metadata properties to be consistent with netCDF4.

        Parameters
        ----------
        mdata_dict : dict
            Dictionary equivalent to Meta object info
        coltype : type
            Type provided by _get_data_info
        remove : boolean (False)
            Removes FillValue and associated parameters disallowed for strings
        export_nan : list or None
            Metadata parameters allowed to be NaN

        Returns
        -------
        dict
            Modified as needed for netCDf4

        Note
        ----
        remove forced to True if coltype consistent with a string type

        Metadata values that are NaN and not listed in export_nan are
         filtered out.

        """

        # remove any metadata with a value of nan not present in
        # export_nan
        filtered_dict = mdata_dict.copy()
        for key, value in mdata_dict.items():
            try:
                if np.isnan(value):
                    if key not in export_nan:
                        filtered_dict.pop(key)
            except TypeError:
                # if typerror thrown, it's not nan
                pass
        mdata_dict = filtered_dict

        # Coerce boolean types to integers
        for key in mdata_dict:
            if type(mdata_dict[key]) == bool:
                mdata_dict[key] = int(mdata_dict[key])
        if (coltype == str):
            remove = True
            warnings.warn('FillValue is not an acceptable '
                          'parameter for strings - it will be removed')

        if u'_FillValue' in mdata_dict.keys():
            # make sure _FillValue is the same type as the data
            if remove:
                mdata_dict.pop('_FillValue')
            else:
                if not np.can_cast(mdata_dict['_FillValue'], coltype):
                    if 'FieldNam' in mdata_dict:
                        estr = ''.join(('FillValue for {a:s} ({b:s}) cannot be safely ',
                                        'casted to {c:s} Casting anyways. ',
                                        'This may result in unexpected behavior'))
                        estr.format(a=mdata_dict['FieldNam'],
                                    b=str(mdata_dict['_FillValue']),
                                    c=coltype)
                        warnings.warn(estr)
                    else:
                        estr = ''.join(('FillValue {a:s} cannot be safely ',
                                        'casted to {b:s}. Casting anyways. ',
                                        'This may result in unexpected behavior'))
                        estr.format(a=str(mdata_dict['_FillValue']),
                                    b=coltype)

                mdata_dict['_FillValue'] = \
                    np.array(mdata_dict['_FillValue']).astype(coltype)
        if u'FillVal' in mdata_dict.keys():
            # make sure _FillValue is the same type as the data
            if remove:
                mdata_dict.pop('FillVal')
            else:
                mdata_dict['FillVal'] = \
                    np.array(mdata_dict['FillVal']).astype(coltype)
        return mdata_dict

    def generic_meta_translator(self, meta_to_translate):
        '''Translates the metadate contained in an object into a dictionary
        suitable for export.

        Parameters
        ----------
        meta_to_translate : Meta
            The metadata object to translate

        Returns
        -------
        dict
            A dictionary of the metadata for each variable of an output file
            e.g. netcdf4'''
        export_dict = {}
        if self._meta_translation_table is not None:
            # Create a translation table for the actual values of the meta
            # labels. The instrument specific translation table only stores the
            # names of the attributes that hold the various meta labels
            translation_table = {}
            for key in self._meta_translation_table:
                translation_table[getattr(self, key)] = \
                    self._meta_translation_table[key]
        else:
            translation_table = None
        # First Order Data
        for key in meta_to_translate.data.index:
            if translation_table is None:
                export_dict[key] = meta_to_translate.data.loc[key].to_dict()
            else:
                # Translate each key if a translation is provided
                export_dict[key] = {}
                meta_dict = meta_to_translate.data.loc[key].to_dict()
                for original_key in meta_dict:
                    if original_key in translation_table:
                        for translated_key in translation_table[original_key]:
                            export_dict[key][translated_key] = \
                                meta_dict[original_key]
                    else:
                        export_dict[key][original_key] = \
                            meta_dict[original_key]

        # Higher Order Data
        for key in meta_to_translate.ho_data:
            if key not in export_dict:
                export_dict[key] = {}
            for ho_key in meta_to_translate.ho_data[key].data.index:
                if translation_table is None:
                    export_dict[key+'_'+ho_key] = \
                        meta_to_translate.ho_data[key].data.loc[ho_key].to_dict()
                else:
                    # Translate each key if a translation is provided
                    export_dict[key+'_'+ho_key] = {}
                    meta_dict = \
                        meta_to_translate.ho_data[key].data.loc[ho_key].to_dict()
                    for original_key in meta_dict:
                        if original_key in translation_table:
                            for translated_key in translation_table[original_key]:
                                export_dict[key+'_'+ho_key][translated_key] = \
                                    meta_dict[original_key]
                        else:
                            export_dict[key+'_'+ho_key][original_key] = \
                                meta_dict[original_key]
        return export_dict

    def to_netcdf4(self, fname=None, base_instrument=None, epoch_name='Epoch',
                   zlib=False, complevel=4, shuffle=True, preserve_meta_case=False,
                   export_nan=None):
        """Stores loaded data into a netCDF4 file.

        Parameters
        ----------
        fname : string
            full path to save instrument object to
        base_instrument : pysat.Instrument
            used as a comparison, only attributes that are present with
            self and not on base_instrument are written to netCDF
        epoch_name : str
            Label in file for datetime index of Instrument object
        zlib : boolean
            Flag for engaging zlib compression (True - compression on)
        complevel : int
            an integer between 1 and 9 describing the level of compression
            desired (default 4). Ignored if zlib=False
        shuffle : boolean
            the HDF5 shuffle filter will be applied before compressing the data
            (default True). This significantly improves compression. Default is
            True. Ignored if zlib=False.
        preserve_meta_case : bool (False)
            if True, then the variable strings within the MetaData object, which
            preserves case, are used to name variables in the written netCDF file.
            If False, then the variable strings used to access data from the
            Instrument object are used instead. By default, the variable strings
            on both the data and metadata side are the same, though this relationship
            may be altered by a user.
        export_nan : list or None
             By default, the metadata variables where a value of NaN is allowed
             and written to the netCDF4 file is maintained by the Meta object
             attached to the pysat.Instrument object. A list supplied here
             will override the settings provided by Meta, and all parameters
             included will be written to the file. If not listed
             and a value is NaN then that attribute simply won't be included in
             the netCDF4 file.

        Note
        ----

        Stores 1-D data along dimension 'epoch' - the date time index.

        Stores higher order data (e.g. dataframes within series) separately

         - The name of the main variable column is used to prepend subvariable
           names within netCDF, var_subvar_sub
         - A netCDF4 dimension is created for each main variable column
           with higher order data; first dimension Epoch
         - The index organizing the data stored as a dimension variable
         - from_netcdf4 uses the variable dimensions to reconstruct data
           structure


        All attributes attached to instrument meta are written to netCDF attrs
        with the exception of 'Date_End', 'Date_Start', 'File', 'File_Date',
        'Generation_Date', and 'Logical_File_ID'. These are defined within to_netCDF
        at the time the file is written, as per the adopted standard,
        SPDF ISTP/IACG Modified for NetCDF. Atrributes 'Conventions' and
        'Text_Supplement' are given default values if not present.

        """

        import pysat

        # check export nans first
        if export_nan is None:
            export_nan = self.meta._export_nan

        file_format = 'NETCDF4'
        # base_instrument used to define the standard attributes attached
        # to the instrument object. Any additional attributes added
        # to the main input Instrument will be written to the netCDF4
        base_instrument = Instrument() if base_instrument is None \
            else base_instrument

        # begin processing metadata for writing to the file
        # look to see if user supplied a list of export keys
        # corresponding to internally tracked metadata within pysat
        export_meta = self.generic_meta_translator(self.meta)
        if self._meta_translation_table is None:
            # didn't find a translation table, using the strings
            # attached to the supplied pysat.Instrument object
            export_name_labels = [self.name_label]
            export_units_labels = [self.units_label]
            export_desc_labels = [self.desc_label]
            export_notes_labels = [self.notes_label]
        else:
            # user supplied labels in translation table
            export_name_labels = self._meta_translation_table['name_label']
            export_units_labels = self._meta_translation_table['units_label']
            export_desc_labels = self._meta_translation_table['desc_label']
            export_notes_labels = self._meta_translation_table['notes_label']
            logger.info('Using Metadata Translation Table: ' +
                        str(self._meta_translation_table))
        # Apply instrument specific post-processing to the export_meta
        if hasattr(self._export_meta_post_processing, '__call__'):
            export_meta = self._export_meta_post_processing(export_meta)

        # check if there are multiple variables with same characters
        # but with different case
        lower_variables = [var.lower() for var in self.variables]
        unique_lower_variables = np.unique(lower_variables)
        if len(unique_lower_variables) != len(lower_variables):
            raise ValueError('There are multiple variables with the same ' +
                             'name but different case which results in a ' +
                             'loss of metadata. Please make the names unique.')

        # general process for writing data is this
        # first, take care of the EPOCH information
        # second, iterate over the variable colums in Instrument.data
        # check the type of data
        # if 1D column, do simple write (type is not an object)
        # if it is an object, then check if writing strings, if not strings,
        # then if column is a Series of Frames, write as 2D variables
        # metadata must be filtered before writing to netCDF4, string variables
        # can't have a fill value
        with netCDF4.Dataset(fname, mode='w', format=file_format) as out_data:
            # number of items, yeah
            num = len(self.index)
            # write out the datetime index
            out_data.createDimension(epoch_name, num)
            cdfkey = out_data.createVariable(epoch_name, 'i8',
                                             dimensions=(epoch_name),
                                             zlib=zlib,
                                             complevel=complevel,
                                             shuffle=shuffle)
            # grab existing metadata for Epoch or create suitable info
            if epoch_name in self.meta:
                new_dict = export_meta[self.meta.var_case_name(epoch_name)]
            else:
                # create empty shell
                new_dict = {}

            # update required and basic information if not present
            for export_name_label in export_name_labels:
                if export_name_label not in new_dict:
                    new_dict[export_name_label] = epoch_name

            for export_units_label in export_units_labels:
                if export_units_label not in new_dict:
                    new_dict[export_units_label] = \
                        'Milliseconds since 1970-1-1 00:00:00'

            for export_desc_label in export_desc_labels:
                if export_desc_label not in new_dict:
                    new_dict[export_desc_label] = \
                        'Milliseconds since 1970-1-1 00:00:00'

            for export_notes_label in export_notes_labels:
                if export_notes_label not in new_dict:
                    new_dict[export_notes_label] = ''

            new_dict['calendar'] = 'standard'
            new_dict['Format'] = 'i8'
            new_dict['Var_Type'] = 'data'
            if self.index.is_monotonic_increasing:
                new_dict['MonoTon'] = 'increase'
            elif self.index.is_monotonic_decreasing:
                new_dict['MonoTon'] = 'decrease'
            new_dict['Time_Base'] = 'Milliseconds since 1970-1-1 00:00:00'
            new_dict['Time_Scale'] = 'UTC'
            new_dict = self._filter_netcdf4_metadata(new_dict, np.int64,
                                                     export_nan=export_nan)
            # attach metadata
            cdfkey.setncatts(new_dict)

            # attach data
            cdfkey[:] = (self.index.values.astype(np.int64) *
                         1.E-6).astype(np.int64)

            # iterate over all of the columns in the Instrument dataframe
            # check what kind of data we are dealing with, then store
            for key in self.variables:
                # get information on type data we are dealing with
                # data is data in proer type( multiformat support)
                # coltype is the direct type, np.int64
                # and datetime_flag lets you know if the data is full of time
                # information
                if preserve_meta_case:
                    # use the variable case stored in the MetaData object
                    case_key = self.meta.var_case_name(key)
                else:
                    # use variable names used by user when working with data
                    case_key = key
                data, coltype, datetime_flag = self._get_data_info(self[key],
                                                                   file_format)
                # operate on data based upon type
                if self[key].dtype != np.dtype('O'):
                    # not an object, normal basic 1D data
                    # print(key, coltype, file_format)

                    cdfkey = out_data.createVariable(case_key,
                                                     coltype,
                                                     dimensions=(epoch_name),
                                                     zlib=zlib,
                                                     complevel=complevel,
                                                     shuffle=shuffle)
                    # attach any meta data, after filtering for standards
                    try:
                        # attach dimension metadata
                        new_dict = export_meta[case_key]
                        new_dict['Depend_0'] = epoch_name
                        new_dict['Display_Type'] = 'Time Series'
                        new_dict['Format'] = self._get_var_type_code(coltype)
                        new_dict['Var_Type'] = 'data'
                        new_dict = self._filter_netcdf4_metadata(new_dict,
                                                                 coltype,
                                                                 export_nan=export_nan)
                        cdfkey.setncatts(new_dict)
                    except KeyError as err:
                        logger.info(' '.join((str(err), '\n',
                                              ' '.join(('Unable to find'
                                                        'MetaData for',
                                                        key)))))
                    # assign data
                    if datetime_flag:
                        # datetime is in nanoseconds, storing milliseconds
                        cdfkey[:] = (data.values.astype(coltype)
                                     * 1.E-6).astype(coltype)
                    else:
                        # not datetime data, just store as is
                        cdfkey[:] = data.values.astype(coltype)

                # back to main check on type of data to write
                else:
                    # it is a Series of objects, need to figure out
                    # what the actual objects are, then act as needed

                    # use info in coltype to get real datatype of object

                    if (coltype == str):
                        cdfkey = out_data.createVariable(case_key,
                                                         coltype,
                                                         dimensions=epoch_name,
                                                         zlib=zlib,
                                                         complevel=complevel,
                                                         shuffle=shuffle)
                        # attach any meta data
                        try:
                            # attach dimension metadata
                            new_dict = export_meta[case_key]
                            new_dict['Depend_0'] = epoch_name
                            new_dict['Display_Type'] = 'Time Series'
                            new_dict['Format'] = \
                                self._get_var_type_code(coltype)
                            new_dict['Var_Type'] = 'data'
                            # no FillValue or FillVal allowed for strings
                            new_dict = self._filter_netcdf4_metadata(new_dict,
                                                                     coltype,
                                                                     remove=True,
                                                                     export_nan=export_nan)
                            # really attach metadata now
                            cdfkey.setncatts(new_dict)
                        except KeyError:
                            logger.info(' '.join(('Unable to find MetaData for',
                                                  key)))

                        # time to actually write the data now
                        cdfkey[:] = data.values

                    # still dealing with an object, not just a series
                    # of strings
                    # maps to if check on coltypes being stringbased
                    else:
                        # presuming a series with a dataframe or series in each
                        # location start by collecting some basic info on
                        # dimensions sizes, names, then create corresponding
                        # netCDF4 dimensions total dimensions stored for object
                        # are epoch plus ones created below
                        dims = np.shape(self[key].iloc[0])
                        obj_dim_names = []
                        if len(dims) == 1:
                            # generally working with higher dimensional data
                            # pad dimensions so that the rest of the code works
                            # for either a Series or a Frame
                            dims = (dims[0], 0)
                        for i, dim in enumerate(dims[:-1]):
                            # don't need to go over last dimension value,
                            # it covers number of columns (if a frame)
                            obj_dim_names.append(case_key)
                            out_data.createDimension(obj_dim_names[-1], dim)
                        # create simple tuple with information needed to create
                        # the right dimensions for variables that will
                        # be written to file
                        var_dim = tuple([epoch_name] + obj_dim_names)

                        # We need to do different things if a series or
                        # dataframe stored
                        try:
                            # start by assuming it is a dataframe
                            # get list of subvariables
                            iterable = self[key].iloc[0].columns
                            # store our newfound knowledge, we are dealing with
                            # a series of DataFrames
                            is_frame = True
                        except AttributeError:
                            # turns out data is Series of Series
                            # which doesn't have columns
                            iterable = [self[key].iloc[0].name]
                            is_frame = False

                        # find location within main variable that actually
                        # has subvariable data (not just empty frame/series)
                        # so we can determine what the real underlying data
                        # types are
                        good_data_loc = 0
                        for jjj in np.arange(len(self.data)):
                            if len(self.data[key].iloc[0]) > 0:
                                data_loc = jjj
                                break
                        # found a place with data, if there is one
                        # now iterate over the subvariables, get data info
                        # create netCDF4 variables and store the data
                        # stored name is variable_subvariable
                        for col in iterable:
                            if is_frame:
                                # we are working with a dataframe so
                                # multiple subvariables stored under a single
                                # main variable heading
                                idx = self[key].iloc[good_data_loc][col]
                                data, coltype, _ = \
                                    self._get_data_info(idx, file_format)
                                cdfkey = \
                                    out_data.createVariable(case_key + '_' + col,
                                                            coltype,
                                                            dimensions=var_dim,
                                                            zlib=zlib,
                                                            complevel=complevel,
                                                            shuffle=shuffle)
                                # attach any meta data
                                try:
                                    new_dict = export_meta[case_key + '_' + col]
                                    new_dict['Depend_0'] = epoch_name
                                    new_dict['Depend_1'] = obj_dim_names[-1]
                                    new_dict['Display_Type'] = 'Spectrogram'
                                    new_dict['Format'] = \
                                        self._get_var_type_code(coltype)
                                    new_dict['Var_Type'] = 'data'
                                    new_dict = \
                                        self._filter_netcdf4_metadata(new_dict,
                                                                      coltype,
                                                                      export_nan=export_nan)
                                    cdfkey.setncatts(new_dict)
                                except KeyError as err:
                                    logger.info(' '.join((str(err), '\n',
                                                          'Unable to find',
                                                          'MetaData for',
                                                          ', '.join((key,
                                                                     col)))))
                                # attach data
                                # it may be slow to repeatedly call the store
                                # method as well astype method below collect
                                # data into a numpy array, then write the full
                                # array in one go
                                temp_cdf_data = \
                                    np.zeros((num, dims[0])).astype(coltype)
                                for i in range(num):
                                    temp_cdf_data[i, :] = \
                                        self[key].iloc[i][col].values
                                # write data
                                cdfkey[:, :] = temp_cdf_data.astype(coltype)

                            else:
                                # we are dealing with a Series
                                # get information about information within
                                # series
                                idx = self[key].iloc[good_data_loc]
                                data, coltype, _ = \
                                    self._get_data_info(idx, file_format)
                                cdfkey = \
                                    out_data.createVariable(case_key + '_data',
                                                            coltype,
                                                            dimensions=var_dim,
                                                            zlib=zlib,
                                                            complevel=complevel,
                                                            shuffle=shuffle)
                                # attach any meta data
                                try:
                                    new_dict = export_meta[case_key]
                                    new_dict['Depend_0'] = epoch_name
                                    new_dict['Depend_1'] = obj_dim_names[-1]
                                    new_dict['Display_Type'] = 'Spectrogram'
                                    new_dict['Format'] = \
                                        self._get_var_type_code(coltype)
                                    new_dict['Var_Type'] = 'data'
                                    new_dict = \
                                        self._filter_netcdf4_metadata(new_dict,
                                                                      coltype,
                                                                      export_nan=export_nan)
                                    # really attach metadata now
                                    cdfkey.setncatts(new_dict)
                                except KeyError as err:
                                    logger.info(' '.join((str(err), '\n',
                                                          'Unable to find ',
                                                          'MetaData for,',
                                                          key)))
                                # attach data
                                temp_cdf_data = \
                                    np.zeros((num, dims[0])).astype(coltype)
                                for i in range(num):
                                    temp_cdf_data[i, :] = self[i, key].values
                                # write data
                                cdfkey[:, :] = temp_cdf_data.astype(coltype)

                        # we are done storing the actual data for the given
                        # higher order variable, now we need to store the index
                        # for all of that fancy data

                        # get index information
                        idx = good_data_loc
                        data, coltype, datetime_flag = \
                            self._get_data_info(self[key].iloc[idx].index,
                                                file_format)
                        # create dimension variable for to store index in
                        # netCDF4
                        cdfkey = out_data.createVariable(case_key, coltype,
                                                         dimensions=var_dim,
                                                         zlib=zlib,
                                                         complevel=complevel,
                                                         shuffle=shuffle)
                        # work with metadata
                        new_dict = export_meta[case_key]
                        new_dict['Depend_0'] = epoch_name
                        new_dict['Depend_1'] = obj_dim_names[-1]
                        new_dict['Display_Type'] = 'Time Series'
                        new_dict['Format'] = self._get_var_type_code(coltype)
                        new_dict['Var_Type'] = 'data'

                        if datetime_flag:
                            for export_name_label in export_name_labels:
                                new_dict[export_name_label] = epoch_name
                            for export_units_label in export_units_labels:
                                new_dict[export_units_label] = \
                                    'Milliseconds since 1970-1-1 00:00:00'
                            new_dict = self._filter_netcdf4_metadata(new_dict,
                                                                     coltype,
                                                                     export_nan=export_nan)
                            # set metadata dict
                            cdfkey.setncatts(new_dict)
                            # set data
                            temp_cdf_data = np.zeros((num,
                                                      dims[0])).astype(coltype)
                            for i in range(num):
                                temp_cdf_data[i, :] = self[i, key].index.values
                            cdfkey[:, :] = (temp_cdf_data.astype(coltype) *
                                            1.E-6).astype(coltype)

                        else:
                            if self[key].iloc[data_loc].index.name is not None:
                                for export_name_label in export_name_labels:
                                    new_dict[export_name_label] = \
                                        self[key].iloc[data_loc].index.name
                            else:
                                for export_name_label in export_name_labels:
                                    new_dict[export_name_label] = key
                            new_dict = self._filter_netcdf4_metadata(new_dict,
                                                                     coltype,
                                                                     export_nan=export_nan)
                            # assign metadata dict
                            cdfkey.setncatts(new_dict)
                            # set data
                            temp_cdf_data = \
                                np.zeros((num, dims[0])).astype(coltype)
                            for i in range(num):
                                temp_cdf_data[i, :] = \
                                    self[key].iloc[i].index.to_native_types()
                            cdfkey[:, :] = temp_cdf_data.astype(coltype)

            # store any non standard attributes
            # compare this Instrument's attributes to base object
            base_attrb = dir(base_instrument)
            this_attrb = dir(self)
            # filter out any 'private' attributes
            # those that start with a _
            adict = {}
            for key in this_attrb:
                if key not in base_attrb:
                    if key[0] != '_':
                        adict[key] = self.__getattribute__(key)
            # store any non-standard attributes attached to meta
            base_attrb = dir(base_instrument.meta)
            this_attrb = dir(self.meta)
            for key in this_attrb:
                if key not in base_attrb:
                    if key[0] != '_':
                        adict[key] = self.meta.__getattribute__(key)
            # Add additional metadata to conform to standards
            adict['pysat_version'] = pysat.__version__
            if 'Conventions' not in adict:
                adict['Conventions'] = 'SPDF ISTP/IACG Modified for NetCDF'
            if 'Text_Supplement' not in adict:
                adict['Text_Supplement'] = ''
            # remove any attributes with the names below
            # pysat is responible for including them in the file.
            items = ['Date_End', 'Date_Start', 'File', 'File_Date',
                     'Generation_Date', 'Logical_File_ID']
            for item in items:
                if item in adict:
                    _ = adict.pop(item)

            adict['Date_End'] = \
                dt.datetime.strftime(self.index[-1],
                                     '%a, %d %b %Y,  %Y-%m-%dT%H:%M:%S.%f')
            adict['Date_End'] = adict['Date_End'][:-3] + ' UTC'

            adict['Date_Start'] = \
                dt.datetime.strftime(self.index[0],
                                     '%a, %d %b %Y,  %Y-%m-%dT%H:%M:%S.%f')
            adict['Date_Start'] = adict['Date_Start'][:-3] + ' UTC'
            adict['File'] = os.path.split(fname)
            adict['File_Date'] = \
                self.index[-1].strftime('%a, %d %b %Y,  %Y-%m-%dT%H:%M:%S.%f')
            adict['File_Date'] = adict['File_Date'][:-3] + ' UTC'
            adict['Generation_Date'] = \
                dt.datetime.utcnow().strftime('%Y%m%d')
            adict['Logical_File_ID'] = os.path.split(fname)[-1].split('.')[:-1]

            # check for binary types, convert when found
            for key in adict.keys():
                if isinstance(adict[key], bool):
                    adict[key] = int(adict[key])
            # attach attributes
            out_data.setncatts(adict)
        return

#
# ----------------------------------------------
#   Utilities supporting the Instrument Object
# ----------------------------------------------
#


def _get_supported_keywords(load_func):
    """Return a dict of supported keywords

    Intended to be used on the supporting instrument
    functions that enable the general Instrument object
    to load and work with a particular data set.

    Parameters
    ----------
    load_func: Python method or functools.partial
        Method used to load data within pysat

    Returns
    -------
    out_dict
        dict of supported keywords and default values


    Notes
    -----
        If the input is a partial function then the
        list of keywords returned only includes keywords
        that have not already been set as part of
        the functools.partial instantiation.

    """

    # check if partial function
    if isinstance(load_func, functools.partial):
        # get keyword arguments already applied to function
        existing_kws = load_func.keywords
        # pull out python function portion
        load_func = load_func.func
    else:
        existing_kws = None

    # modified from code on
    # https://stackoverflow.com/questions/196960/can-you-list-the-keyword-arguments-a-function-receives
    if sys.version_info.major == 2:
        args, varargs, varkw, defaults = inspect.getargspec(load_func)
    else:
        sig = inspect.getfullargspec(load_func)
        # args are first
        args = sig.args
        # default values
        defaults = sig.defaults
    # deal with special cases for defaults
    # we get defaults=None when the empty pysat.Instrument() is created
    if defaults is None:
        defaults = []
    else:
        # standard case
        # make defaults a list
        temp = []
        for item in defaults:
            temp.append(item)
        defaults = temp

    pop_list = []
    # account for keywords that exist for every load function
    pre_kws = ['fnames', 'sat_id', 'tag']
    # insert 'missing' default for 'fnames'
    defaults.insert(0, None)
    # account for keywords already set since input was a partial function
    if existing_kws is not None:
        # keywords
        pre_kws.extend(existing_kws.keys())
    # remove pre-existing keywords from output
    # first identify locations
    for i, arg in enumerate(args):
        if arg in pre_kws:
            pop_list.append(i)
    # remove identified locations
    # go backwards so we don't mess with the location of data we
    # are trying to remove
    if len(pop_list) > 0:
        for pop in pop_list[::-1]:
            args.pop(pop)
            defaults.pop(pop)

    out_dict = {}
    for arg, defa in zip(args, defaults):
        out_dict[arg] = defa

    return out_dict


def _check_if_keywords_supported(func, **kwargs):
    """Checks if keywords supported by function

    Parameters
    ----------
    func: method
        Method to be checked against
    **kwargs : keyword args
        keyword arguments dictionary

    Raises
    -------
    ValueError
        Error raised if keyword is not supported

    """

    # get dict of supported keywords and values
    supp = _get_supported_keywords(func)
    # check if kwargs are in list
    for name in kwargs.keys():
        if name not in supp:
            estr = ' '.join((name, 'is not a supported keyword by pysat or',
                             'by the underlying supporting load routine.',
                             'Please double check the keyword inputs.'))
            raise ValueError(estr)
    return<|MERGE_RESOLUTION|>--- conflicted
+++ resolved
@@ -451,13 +451,8 @@
             if len(key) == 2:
                 # support slicing time, variable name
                 try:
-<<<<<<< HEAD
                     return self.data.isel(indexers={epoch_name: key[0]})[key[1]]
-                except:
-=======
-                    return self.data.isel(time=key[0])[key[1]]
                 except (TypeError, KeyError):
->>>>>>> 9433d8be
                     try:
                         return self.data.sel(indexers={epoch_name: key[0]})[key[1]]
                     except TypeError:  # construct dataset from names
@@ -478,13 +473,8 @@
                 try:
                     # get all data variables but for a subset of time
                     # using integer indexing
-<<<<<<< HEAD
                     return self.data.isel(indexers={epoch_name: key})
-                except:
-=======
-                    return self.data.isel(time=key)
                 except (TypeError, KeyError):
->>>>>>> 9433d8be
                     # subset of time, using label based indexing
                     return self.data.sel(indexers={epoch_name: key})
 
@@ -590,13 +580,8 @@
                     indict[dim] = key[i]
                 try:
                     self.data[key[-1]].loc[indict] = in_data
-<<<<<<< HEAD
-                except:
+                except (TypeError, KeyError):
                     indict[epoch_name] = self.index[indict[epoch_name]]
-=======
-                except (TypeError, KeyError):
-                    indict['time'] = self.index[indict['time']]
->>>>>>> 9433d8be
                     self.data[key[-1]].loc[indict] = in_data
                 self.meta[key[-1]] = new
                 return

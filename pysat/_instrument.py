--- conflicted
+++ resolved
@@ -515,12 +515,9 @@
                 else:
                     padLeft = self._prev_data[(self._curr_data.index[0]-self.pad):self._curr_data.index[0]]
                 self.data = pds.concat([padLeft[0:-1], self.data])
-<<<<<<< HEAD
-                
-            if (not self._next_data.empty) & (not self.data.empty) :
-=======
+
             if (not self._next_data.empty) & (not self.data.empty):
->>>>>>> 85d49740
+
                 if self.multi_file_day and self._load_by_date:
                     padRight = self._next_data[self.date : (self.date+pds.DateOffset(hours=23, minutes=59, seconds=59, nanoseconds=99999999))]
                 else:

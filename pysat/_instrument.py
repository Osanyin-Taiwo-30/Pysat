--- conflicted
+++ resolved
@@ -1460,14 +1460,11 @@
         if load_kwargs is None:
             load_kwargs = self.kwargs['load']
 
-<<<<<<< HEAD
         if inc is None:
             raise ValueError('Must supply value for `inc`.')
 
-        date = utils.time.filter_datetime_input(date)
-=======
         date = pysat.utils.time.filter_datetime_input(date)
->>>>>>> a9e2770a
+
         if fid is not None:
             # Get filename based off of index value. Inclusive loading on
             # filenames per construction below.
@@ -2017,17 +2014,10 @@
                           for stop in stops]
 
                 # Date range is inclusive, no need to pad.
-<<<<<<< HEAD
-                self._iter_list = utils.time.create_date_range(starts,
-                                                               ustops,
-                                                               freq=freq)
-                # Go back to time index
-=======
                 self._iter_list = pysat.utils.time.create_date_range(starts,
                                                                      ustops,
                                                                      freq=freq)
                 # go back to time index
->>>>>>> a9e2770a
                 self._iter_list = pds.DatetimeIndex(self._iter_list)
 
             else:
@@ -2722,20 +2712,6 @@
         returned dict.
 
         """
-<<<<<<< HEAD
-        export_dict = {}
-        if self._meta_translation_table is not None:
-            # Create a translation table for the actual values of the meta
-            # labels. The instrument specific translation table only stores the
-            # names of the attributes that hold the various meta labels.
-            translation_table = {}
-            for key in self._meta_translation_table:
-                translation_table[
-                    getattr(self, key)] = self._meta_translation_table[key]
-        else:
-            translation_table = None
-=======
->>>>>>> a9e2770a
 
         dstr = ''.join(['This function has been deprecated. Please see ',
                         '`pysat.utils.io.apply_table_translation_to_file` and ',
@@ -2983,15 +2959,9 @@
 
         if (self.pad is not None) or self.multi_file_day:
             if self._empty(self._next_data) and self._empty(self._prev_data):
-<<<<<<< HEAD
                 # Data has not already been loaded for previous and next days.
                 # Load data for all three.
-                logger.info('Initializing three day/file window')
-=======
-                # Data has not already been loaded for previous and next days
-                # load data for all three
                 logger.debug('Initializing data cache.')
->>>>>>> a9e2770a
 
                 # Using current date or fid
                 self._prev_data, self._prev_meta = self._load_prev()
@@ -3135,24 +3105,6 @@
             if not self.empty:
                 # Data was returned. Assign returned metadata information.
                 self.meta = meta
-<<<<<<< HEAD
-
-                # If only some metadata included, define the remaining
-                # variables
-                warn_default = False
-                for var in self.variables:
-                    if var not in self.meta:
-                        default_warn = "".join(["Metadata set to defaults, as",
-                                                " they were missing in the ",
-                                                "Instrument"])
-                        warn_default = True
-                        self.meta[var] = {self.meta.labels.name: var,
-                                          self.meta.labels.notes: default_warn}
-
-                if warn_default:
-                    warnings.warn(default_warn, stacklevel=2)
-=======
->>>>>>> a9e2770a
             else:
                 estr = ''.join(('Metadata was not assigned as there was ',
                                 'no data returned.'))
@@ -3501,18 +3453,11 @@
 
         if date_array is None:
             # Create range of dates for downloading data.  Make sure dates are
-<<<<<<< HEAD
             # whole days.
-            start = utils.time.filter_datetime_input(start)
-            stop = utils.time.filter_datetime_input(stop)
-            date_array = utils.time.create_date_range(start, stop, freq=freq)
-=======
-            # whole days
             start = pysat.utils.time.filter_datetime_input(start)
             stop = pysat.utils.time.filter_datetime_input(stop)
             date_array = pysat.utils.time.create_date_range(start, stop,
                                                             freq=freq)
->>>>>>> a9e2770a
 
         # Add necessary kwargs to the optional kwargs
         kwargs['tag'] = self.tag
@@ -3668,11 +3613,7 @@
 
 
 def _kwargs_keys_to_func_name(kwargs_key):
-<<<<<<< HEAD
-    """Convert from `self.kwargs` key name to the function/method name.
-=======
-    """Convert from self.kwargs key name to the function or method name.
->>>>>>> a9e2770a
+    """Convert from `self.kwargs` key name to the function or method name.
 
     Parameters
     ----------

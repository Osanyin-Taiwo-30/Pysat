--- conflicted
+++ resolved
@@ -373,17 +373,7 @@
         # store base attributes, used in particular by Meta class
         self._base_attr = dir(self)
 
-<<<<<<< HEAD
-        # warn about changes coming in the future
-        if not self.strict_time_flag:
-            warnings.warning('Strict times will eventually be enforced upon all'
-                             ' instruments. (strict_time_flag)', DeprecationWarning,
-                             stacklevel=2)
-
-
-
-=======
->>>>>>> b9d5b04e
+
     def __getitem__(self, key):
         """
         Convenience notation for accessing data; inst['name'] is inst.data.name

--- conflicted
+++ resolved
@@ -4,11 +4,5 @@
 include LICENSE
 include pysat/version.txt
 prune docs
-<<<<<<< HEAD
 global-exclude *.pdf
-global-exclude *.png
-=======
-prune demo
-exclude *.pdf
-exclude *.png
->>>>>>> 2916ff7c
+global-exclude *.png